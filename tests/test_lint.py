--- conflicted
+++ resolved
@@ -560,7 +560,6 @@
 def test_check_parameter_df():
     """Check lint.check_parameter_df."""
 
-<<<<<<< HEAD
     parameter_df = pd.DataFrame(
         {
             PARAMETER_ID: ["par0", "par1", "par2"],
@@ -571,18 +570,7 @@
             UPPER_BOUND: [1e5, 1e6, 1e7],
         }
     ).set_index(PARAMETER_ID)
-
-=======
-    parameter_df = pd.DataFrame({
-        PARAMETER_ID: ['par0', 'par1', 'par2'],
-        PARAMETER_SCALE: [LOG10, LOG10, LIN],
-        NOMINAL_VALUE: [1e-2, 1e-3, 1e-4],
-        ESTIMATE: [1, 1, 0],
-        LOWER_BOUND: [1e-5, 1e-6, 1e-7],
-        UPPER_BOUND: [1e5, 1e6, 1e7]
-    }).set_index(PARAMETER_ID)
     parameter_df[NOMINAL_VALUE] = parameter_df[NOMINAL_VALUE].astype("object")
->>>>>>> e54bd82b
     lint.check_parameter_df(df=parameter_df)
 
     # NOMINAL_VALUE empty, for non-estimated parameter
