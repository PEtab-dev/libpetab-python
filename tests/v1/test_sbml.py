import os
import sys

import libsbml
import pandas as pd
import pytest

from petab.v1.models.sbml_model import SbmlModel

sys.path.append(os.getcwd())
import petab  # noqa: E402


def create_test_data():
    # Create test model and data files
    import simplesbml

    ss_model = simplesbml.SbmlModel()
    ss_model.addCompartment(comp_id="compartment_1", vol=1)
    for i in range(1, 4):
        ss_model.addParameter(f"parameter_{i}", i)

    for i in range(1, 5):
        ss_model.addSpecies(f"[species_{i}]", 10 * i)

    ss_model.addAssignmentRule("species_2", "25")

    condition_df = pd.DataFrame(
        {
            petab.CONDITION_ID: ["condition_1"],
            "parameter_3": ["parameter_2"],
            "species_1": [15],
            "species_2": [25],
            "species_3": ["parameter_1"],
            "species_4": ["not_a_model_parameter"],
            "compartment_1": [2],
        }
    )
    condition_df.set_index([petab.CONDITION_ID], inplace=True)

    observable_df = pd.DataFrame(
        {
            petab.OBSERVABLE_ID: ["observable_1"],
            petab.OBSERVABLE_FORMULA: ["2 * species_1"],
        }
    )
    observable_df.set_index([petab.OBSERVABLE_ID], inplace=True)

    experiment_df = petab.get_experiment_df(
        pd.DataFrame(
            {
                petab.EXPERIMENT_ID: ["experiment_1"],
                petab.EXPERIMENT: ["0:condition_1"],
            }
        )
    )

    measurement_df = pd.DataFrame(
        {
            petab.OBSERVABLE_ID: ["observable_1"],
            petab.EXPERIMENT_ID: ["experiment_1"],
            petab.TIME: [0.0],
        }
    )

    parameter_df = pd.DataFrame(
        {
            petab.PARAMETER_ID: [
                "parameter_1",
                "parameter_2",
                "not_a_model_parameter",
            ],
            petab.PARAMETER_SCALE: [petab.LOG10] * 3,
            petab.NOMINAL_VALUE: [1.25, 2.25, 3.25],
            petab.ESTIMATE: [0, 1, 0],
        }
    )
    parameter_df.set_index([petab.PARAMETER_ID], inplace=True)

    return (
        ss_model,
        condition_df,
        experiment_df,
        observable_df,
        measurement_df,
        parameter_df,
    )


def check_model(condition_model):
    assert (
        condition_model.getSpecies("species_1").getInitialConcentration() == 15
    )
    assert (
        condition_model.getSpecies("species_2").getInitialConcentration() == 25
    )
    assert (
        condition_model.getSpecies("species_3").getInitialConcentration()
        == 1.25
    )
    assert (
        condition_model.getSpecies("species_4").getInitialConcentration()
        == 3.25
    )
    assert (
        len(condition_model.getListOfInitialAssignments()) == 0
    ), "InitialAssignment not removed"
    assert condition_model.getCompartment("compartment_1").getSize() == 2.0
    assert condition_model.getParameter("parameter_1").getValue() == 1.25
    assert condition_model.getParameter("parameter_2").getValue() == 2.25
    assert condition_model.getParameter("parameter_3").getValue() == 2.25


def test_get_period_model():
    """Test for petab.sbml.get_period_model"""
    # retrieve test data
    (
        ss_model,
        condition_df,
        experiment_df,
        observable_df,
        measurement_df,
        parameter_df,
    ) = create_test_data()

    petab_problem = petab.Problem(
        model=petab.models.sbml_model.SbmlModel(ss_model.model),
        condition_df=condition_df,
        experiment_df=experiment_df,
        observable_df=observable_df,
        measurement_df=measurement_df,
        parameter_df=parameter_df,
    )

    # create SBML model for condition with parameters updated from problem
    with pytest.warns(
        UserWarning,
        match="An SBML rule was removed to set the "
        "component species_2 to a constant value.",
    ):
        _, period_model = petab.get_period_model(
            petab_problem=petab_problem,
            experiment_id="experiment_1",
            period_index=0,
        )

<<<<<<< HEAD
    check_model(period_model)
=======
    check_model(condition_model)


def test_sbml_model_repr():
    sbml_document = libsbml.SBMLDocument()
    sbml_model = sbml_document.createModel()
    sbml_model.setId("test")
    petab_model = SbmlModel(sbml_model)
    assert repr(petab_model) == "<SbmlModel 'test'>"
>>>>>>> 9a4efb46
<|MERGE_RESOLUTION|>--- conflicted
+++ resolved
@@ -144,10 +144,7 @@
             period_index=0,
         )
 
-<<<<<<< HEAD
     check_model(period_model)
-=======
-    check_model(condition_model)
 
 
 def test_sbml_model_repr():
@@ -155,5 +152,4 @@
     sbml_model = sbml_document.createModel()
     sbml_model.setId("test")
     petab_model = SbmlModel(sbml_model)
-    assert repr(petab_model) == "<SbmlModel 'test'>"
->>>>>>> 9a4efb46
+    assert repr(petab_model) == "<SbmlModel 'test'>"