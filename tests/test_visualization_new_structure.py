--- conflicted
+++ resolved
@@ -5,13 +5,10 @@
 import pytest
 from petab.C import *
 from petab import Problem
-<<<<<<< HEAD
 # from petab.visualize import (MPLPlotter)
-from petab.visualize.plotting import VisualizationSpec
-=======
 from petab.visualize.plotter import (MPLPlotter)
-from petab.visualize.plotting import Figure, VisualisationSpec
->>>>>>> 2c52dbb0
+from petab.visualize.plotting import VisualizationSpec, Figure
+
 import matplotlib.pyplot as plt
 
 
