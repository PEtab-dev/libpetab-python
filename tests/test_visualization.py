--- conflicted
+++ resolved
@@ -6,11 +6,7 @@
 import matplotlib.pyplot as plt
 import pytest
 
-<<<<<<< HEAD
-from petab import Problem
-=======
 import petab
->>>>>>> 816c4634
 from petab.C import *
 from petab.visualize import plot_with_vis_spec, plot_without_vis_spec, \
     plot_residuals
@@ -370,7 +366,7 @@
 
 def test_residuals_plot(simu_file_Fujita):
     fujita_yaml = EXAMPLE_DIR / "example_Fujita" / "Fujita.yaml"
-    fujita_petab_problem = Problem.from_yaml(fujita_yaml)
+    fujita_petab_problem = petab.Problem.from_yaml(fujita_yaml)
     plot_residuals(fujita_petab_problem, simu_file_Fujita)
 
 
