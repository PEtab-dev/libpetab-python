--- conflicted
+++ resolved
@@ -10,13 +10,9 @@
   build:
     strategy:
       matrix:
-<<<<<<< HEAD
         platform: [windows-latest, macos-latest, ubuntu-latest]
-        python-version: [3.7, 3.8, 3.9]
+        python-version: [3.7, 3.8, 3.9, "3.10"]
     runs-on: ${{ matrix.platform }}
-=======
-        python-version: [3.7, 3.8, 3.9, "3.10"]
->>>>>>> 1bd8e1db
 
     steps:
     - name: Check out repository
