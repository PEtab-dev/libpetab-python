--- conflicted
+++ resolved
@@ -20,13 +20,10 @@
     # TODO: "ANN001", "D",  # pydocstyle (PEP 257)
 ]
 lint.extend-ignore = ["F403", "F405", "S101"]
-<<<<<<< HEAD
 lint.exclude = [
     "petab/math/_generated/*",  # auto-generated
 ]
-=======
 target-version = "py310"
->>>>>>> 980a6741
 
 [tool.ruff.lint.pydocstyle]
 convention = "pep257"
