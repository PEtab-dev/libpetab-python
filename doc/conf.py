--- conflicted
+++ resolved
@@ -20,11 +20,7 @@
 # -- Project information -----------------------------------------------------
 
 project = "libpetab-python"
-<<<<<<< HEAD
-copyright = "2018, the PEtab developers"
-=======
 copyright = "2018-2023, the PEtab developers"
->>>>>>> 9f22a6d9
 author = "PEtab developers"
 
 # The full version, including alpha/beta/rc tags
