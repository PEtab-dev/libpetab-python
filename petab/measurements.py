"""Deprecated module for measurement tables.

<<<<<<< HEAD
import itertools
import numbers
from pathlib import Path
from typing import List, Union

import numpy as np
import pandas as pd

from . import core, lint, observables
from .C import *  # noqa: F403

__all__ = [
    "assert_overrides_match_parameter_count",
    "create_measurement_df",
    "get_measurement_df",
    "get_measurement_parameter_ids",
    "get_measured_experiments",
    "get_experiment_measurements",
    "measurements_have_replicates",
    "measurement_is_at_steady_state",
    "split_parameter_replacement_list",
    "write_measurement_df",
]


def get_measurement_df(
    measurement_file: Union[None, str, Path, pd.DataFrame],
) -> pd.DataFrame:
    """
    Read the provided measurement file into a ``pandas.Dataframe``.

    Arguments:
        measurement_file: Name of file to read from or pandas.Dataframe

    Returns:
        Measurement DataFrame
    """
    if measurement_file is None:
        return measurement_file

    if isinstance(measurement_file, (str, Path)):
        measurement_file = pd.read_csv(
            measurement_file, sep="\t", float_precision="round_trip"
        )

    lint.assert_no_leading_trailing_whitespace(
        measurement_file.columns.values, MEASUREMENT
    )

    return measurement_file


def write_measurement_df(df: pd.DataFrame, filename: Union[str, Path]) -> None:
    """Write PEtab measurement table

    Arguments:
        df: PEtab measurement table
        filename: Destination file name
    """
    df = get_measurement_df(df)
    df.to_csv(filename, sep="\t", index=False)


def get_measured_experiments(measurement_df: pd.DataFrame) -> list[str]:
    """Get the list of experiments for which there are measurements.

    Arguments:
        measurement_df: PEtab measurement table

    Returns:
        The list of experiment IDs, sorted alphabetically.
    """
    return sorted(measurement_df[EXPERIMENT_ID].unique())


def get_experiment_measurements(
    measurement_df: pd.DataFrame, experiment_id: str
):
    """Get the measurements associated with a specific experiment.

    Arguments:
        measurement_df:
            PEtab measurement DataFrame.
        experiment_id:
            The experiment ID.

    Returns:
        The measurements for the experiment.
    """
    experiment_measurement_df = measurement_df.loc[
        measurement_df[EXPERIMENT_ID] == experiment_id
    ]
    return experiment_measurement_df


def get_measurement_parameter_ids(measurement_df: pd.DataFrame) -> List[str]:
    """
    Return list of ID of parameters which occur in measurement table as
    observable or noise parameter overrides.

    Arguments:
        measurement_df:
            PEtab measurement DataFrame

    Returns:
        List of parameter IDs
    """

    def get_unique_parameters(series):
        return core.unique_preserve_order(
            itertools.chain.from_iterable(
                series.apply(split_parameter_replacement_list)
            )
        )

    return core.unique_preserve_order(
        get_unique_parameters(measurement_df[OBSERVABLE_PARAMETERS])
        + get_unique_parameters(measurement_df[NOISE_PARAMETERS])
    )


def split_parameter_replacement_list(
    list_string: Union[str, numbers.Number], delim: str = PARAMETER_SEPARATOR
) -> List[Union[str, numbers.Number]]:
    """
    Split values in observableParameters and noiseParameters in measurement
    table.

    Arguments:
        list_string: delim-separated stringified list
        delim: delimiter

    Returns:
         List of split values. Numeric values may be converted to `float`,
         and parameter IDs are kept as strings.
    """
    if list_string is None or list_string == "":
        return []

    if isinstance(list_string, numbers.Number):
        # Empty cells in pandas might be turned into nan
        # We might want to allow nan as replacement...
        if np.isnan(list_string):
            return []
        return [list_string]

    result = [x.strip() for x in list_string.split(delim)]

    def convert_and_check(x):
        x = core.to_float_if_float(x)
        if isinstance(x, float):
            return x
        if lint.is_valid_identifier(x):
            return x

        raise ValueError(
            f"The value '{x}' in the parameter replacement list "
            f"'{list_string}' is neither a number, nor a valid parameter ID."
        )

    return list(map(convert_and_check, result))


def create_measurement_df() -> pd.DataFrame:
    """Create empty measurement dataframe

    Returns:
        Created DataFrame
    """
    return pd.DataFrame(
        data={
            OBSERVABLE_ID: [],
            EXPERIMENT_ID: [],
            MEASUREMENT: [],
            TIME: [],
            OBSERVABLE_PARAMETERS: [],
            NOISE_PARAMETERS: [],
            DATASET_ID: [],
            REPLICATE_ID: [],
        }
    )


def measurements_have_replicates(measurement_df: pd.DataFrame) -> bool:
    """Tests whether the measurements come with replicates

    Arguments:
        measurement_df: Measurement table

    Returns:
        ``True`` if there are replicates, ``False`` otherwise
    """
    grouping_cols = core.get_notnull_columns(
        measurement_df,
        [
            OBSERVABLE_ID,
            EXPERIMENT_ID,
            TIME,
        ],
    )
    return np.any(
        measurement_df.fillna("").groupby(grouping_cols).size().values - 1
    )


def assert_overrides_match_parameter_count(
    measurement_df: pd.DataFrame, observable_df: pd.DataFrame
) -> None:
    """Ensure that number of parameters in the observable definition matches
    the number of overrides in ``measurement_df``

    Arguments:
        measurement_df: PEtab measurement table
        observable_df: PEtab observable table
    """
    # sympify only once and save number of parameters
    observable_parameters_count = {
        obs_id: len(
            observables.get_formula_placeholders(formula, obs_id, "observable")
        )
        for obs_id, formula in zip(
            observable_df.index.values, observable_df[OBSERVABLE_FORMULA]
        )
    }
    noise_parameters_count = {
        obs_id: len(
            observables.get_formula_placeholders(formula, obs_id, "noise")
        )
        for obs_id, formula in zip(
            observable_df.index.values, observable_df[NOISE_FORMULA]
        )
    }

    for _, row in measurement_df.iterrows():
        # check observable parameters
        try:
            expected = observable_parameters_count[row[OBSERVABLE_ID]]
        except KeyError as e:
            raise ValueError(
                f"Observable {row[OBSERVABLE_ID]} used in measurement table "
                f"is not defined."
            ) from e

        actual = len(
            split_parameter_replacement_list(
                row.get(OBSERVABLE_PARAMETERS, None)
            )
        )
        # No overrides are also allowed
        if actual != expected:
            formula = observable_df.loc[row[OBSERVABLE_ID], OBSERVABLE_FORMULA]
            raise AssertionError(
                f"Mismatch of observable parameter overrides for "
                f"{row[OBSERVABLE_ID]} ({formula})"
                f"in:\n{row}\n"
                f"Expected {expected} but got {actual}"
            )

        # check noise parameters
        replacements = split_parameter_replacement_list(
            row.get(NOISE_PARAMETERS, None)
        )
        try:
            expected = noise_parameters_count[row[OBSERVABLE_ID]]

            # No overrides are also allowed
            if len(replacements) != expected:
                raise AssertionError(
                    f"Mismatch of noise parameter overrides in:\n{row}\n"
                    f"Expected {expected} but got {len(replacements)}"
                )
        except KeyError as err:
            # no overrides defined, but a numerical sigma can be provided
            # anyways
            if len(replacements) != 1 or not isinstance(
                replacements[0], numbers.Number
            ):
                raise AssertionError(
                    f"No placeholders have been specified in the noise model "
                    f"for observable {row[OBSERVABLE_ID]}, but parameter ID "
                    "or multiple overrides were specified in the "
                    "noiseParameters column."
                ) from err


def measurement_is_at_steady_state(time: float) -> bool:
    """Deprecated. See `petab.core.time_is_at_steady_state`."""
    return core.time_is_at_steady_state(time, postequilibration=True)
=======
Use petab.v1.measurements instead."""
from petab import _deprecated_import_v1
from petab.v1.measurements import *  # noqa: F403, F401, E402

_deprecated_import_v1(__name__)
>>>>>>> 9d2879fb
<|MERGE_RESOLUTION|>--- conflicted
+++ resolved
@@ -1,298 +1,7 @@
 """Deprecated module for measurement tables.
 
-<<<<<<< HEAD
-import itertools
-import numbers
-from pathlib import Path
-from typing import List, Union
-
-import numpy as np
-import pandas as pd
-
-from . import core, lint, observables
-from .C import *  # noqa: F403
-
-__all__ = [
-    "assert_overrides_match_parameter_count",
-    "create_measurement_df",
-    "get_measurement_df",
-    "get_measurement_parameter_ids",
-    "get_measured_experiments",
-    "get_experiment_measurements",
-    "measurements_have_replicates",
-    "measurement_is_at_steady_state",
-    "split_parameter_replacement_list",
-    "write_measurement_df",
-]
-
-
-def get_measurement_df(
-    measurement_file: Union[None, str, Path, pd.DataFrame],
-) -> pd.DataFrame:
-    """
-    Read the provided measurement file into a ``pandas.Dataframe``.
-
-    Arguments:
-        measurement_file: Name of file to read from or pandas.Dataframe
-
-    Returns:
-        Measurement DataFrame
-    """
-    if measurement_file is None:
-        return measurement_file
-
-    if isinstance(measurement_file, (str, Path)):
-        measurement_file = pd.read_csv(
-            measurement_file, sep="\t", float_precision="round_trip"
-        )
-
-    lint.assert_no_leading_trailing_whitespace(
-        measurement_file.columns.values, MEASUREMENT
-    )
-
-    return measurement_file
-
-
-def write_measurement_df(df: pd.DataFrame, filename: Union[str, Path]) -> None:
-    """Write PEtab measurement table
-
-    Arguments:
-        df: PEtab measurement table
-        filename: Destination file name
-    """
-    df = get_measurement_df(df)
-    df.to_csv(filename, sep="\t", index=False)
-
-
-def get_measured_experiments(measurement_df: pd.DataFrame) -> list[str]:
-    """Get the list of experiments for which there are measurements.
-
-    Arguments:
-        measurement_df: PEtab measurement table
-
-    Returns:
-        The list of experiment IDs, sorted alphabetically.
-    """
-    return sorted(measurement_df[EXPERIMENT_ID].unique())
-
-
-def get_experiment_measurements(
-    measurement_df: pd.DataFrame, experiment_id: str
-):
-    """Get the measurements associated with a specific experiment.
-
-    Arguments:
-        measurement_df:
-            PEtab measurement DataFrame.
-        experiment_id:
-            The experiment ID.
-
-    Returns:
-        The measurements for the experiment.
-    """
-    experiment_measurement_df = measurement_df.loc[
-        measurement_df[EXPERIMENT_ID] == experiment_id
-    ]
-    return experiment_measurement_df
-
-
-def get_measurement_parameter_ids(measurement_df: pd.DataFrame) -> List[str]:
-    """
-    Return list of ID of parameters which occur in measurement table as
-    observable or noise parameter overrides.
-
-    Arguments:
-        measurement_df:
-            PEtab measurement DataFrame
-
-    Returns:
-        List of parameter IDs
-    """
-
-    def get_unique_parameters(series):
-        return core.unique_preserve_order(
-            itertools.chain.from_iterable(
-                series.apply(split_parameter_replacement_list)
-            )
-        )
-
-    return core.unique_preserve_order(
-        get_unique_parameters(measurement_df[OBSERVABLE_PARAMETERS])
-        + get_unique_parameters(measurement_df[NOISE_PARAMETERS])
-    )
-
-
-def split_parameter_replacement_list(
-    list_string: Union[str, numbers.Number], delim: str = PARAMETER_SEPARATOR
-) -> List[Union[str, numbers.Number]]:
-    """
-    Split values in observableParameters and noiseParameters in measurement
-    table.
-
-    Arguments:
-        list_string: delim-separated stringified list
-        delim: delimiter
-
-    Returns:
-         List of split values. Numeric values may be converted to `float`,
-         and parameter IDs are kept as strings.
-    """
-    if list_string is None or list_string == "":
-        return []
-
-    if isinstance(list_string, numbers.Number):
-        # Empty cells in pandas might be turned into nan
-        # We might want to allow nan as replacement...
-        if np.isnan(list_string):
-            return []
-        return [list_string]
-
-    result = [x.strip() for x in list_string.split(delim)]
-
-    def convert_and_check(x):
-        x = core.to_float_if_float(x)
-        if isinstance(x, float):
-            return x
-        if lint.is_valid_identifier(x):
-            return x
-
-        raise ValueError(
-            f"The value '{x}' in the parameter replacement list "
-            f"'{list_string}' is neither a number, nor a valid parameter ID."
-        )
-
-    return list(map(convert_and_check, result))
-
-
-def create_measurement_df() -> pd.DataFrame:
-    """Create empty measurement dataframe
-
-    Returns:
-        Created DataFrame
-    """
-    return pd.DataFrame(
-        data={
-            OBSERVABLE_ID: [],
-            EXPERIMENT_ID: [],
-            MEASUREMENT: [],
-            TIME: [],
-            OBSERVABLE_PARAMETERS: [],
-            NOISE_PARAMETERS: [],
-            DATASET_ID: [],
-            REPLICATE_ID: [],
-        }
-    )
-
-
-def measurements_have_replicates(measurement_df: pd.DataFrame) -> bool:
-    """Tests whether the measurements come with replicates
-
-    Arguments:
-        measurement_df: Measurement table
-
-    Returns:
-        ``True`` if there are replicates, ``False`` otherwise
-    """
-    grouping_cols = core.get_notnull_columns(
-        measurement_df,
-        [
-            OBSERVABLE_ID,
-            EXPERIMENT_ID,
-            TIME,
-        ],
-    )
-    return np.any(
-        measurement_df.fillna("").groupby(grouping_cols).size().values - 1
-    )
-
-
-def assert_overrides_match_parameter_count(
-    measurement_df: pd.DataFrame, observable_df: pd.DataFrame
-) -> None:
-    """Ensure that number of parameters in the observable definition matches
-    the number of overrides in ``measurement_df``
-
-    Arguments:
-        measurement_df: PEtab measurement table
-        observable_df: PEtab observable table
-    """
-    # sympify only once and save number of parameters
-    observable_parameters_count = {
-        obs_id: len(
-            observables.get_formula_placeholders(formula, obs_id, "observable")
-        )
-        for obs_id, formula in zip(
-            observable_df.index.values, observable_df[OBSERVABLE_FORMULA]
-        )
-    }
-    noise_parameters_count = {
-        obs_id: len(
-            observables.get_formula_placeholders(formula, obs_id, "noise")
-        )
-        for obs_id, formula in zip(
-            observable_df.index.values, observable_df[NOISE_FORMULA]
-        )
-    }
-
-    for _, row in measurement_df.iterrows():
-        # check observable parameters
-        try:
-            expected = observable_parameters_count[row[OBSERVABLE_ID]]
-        except KeyError as e:
-            raise ValueError(
-                f"Observable {row[OBSERVABLE_ID]} used in measurement table "
-                f"is not defined."
-            ) from e
-
-        actual = len(
-            split_parameter_replacement_list(
-                row.get(OBSERVABLE_PARAMETERS, None)
-            )
-        )
-        # No overrides are also allowed
-        if actual != expected:
-            formula = observable_df.loc[row[OBSERVABLE_ID], OBSERVABLE_FORMULA]
-            raise AssertionError(
-                f"Mismatch of observable parameter overrides for "
-                f"{row[OBSERVABLE_ID]} ({formula})"
-                f"in:\n{row}\n"
-                f"Expected {expected} but got {actual}"
-            )
-
-        # check noise parameters
-        replacements = split_parameter_replacement_list(
-            row.get(NOISE_PARAMETERS, None)
-        )
-        try:
-            expected = noise_parameters_count[row[OBSERVABLE_ID]]
-
-            # No overrides are also allowed
-            if len(replacements) != expected:
-                raise AssertionError(
-                    f"Mismatch of noise parameter overrides in:\n{row}\n"
-                    f"Expected {expected} but got {len(replacements)}"
-                )
-        except KeyError as err:
-            # no overrides defined, but a numerical sigma can be provided
-            # anyways
-            if len(replacements) != 1 or not isinstance(
-                replacements[0], numbers.Number
-            ):
-                raise AssertionError(
-                    f"No placeholders have been specified in the noise model "
-                    f"for observable {row[OBSERVABLE_ID]}, but parameter ID "
-                    "or multiple overrides were specified in the "
-                    "noiseParameters column."
-                ) from err
-
-
-def measurement_is_at_steady_state(time: float) -> bool:
-    """Deprecated. See `petab.core.time_is_at_steady_state`."""
-    return core.time_is_at_steady_state(time, postequilibration=True)
-=======
 Use petab.v1.measurements instead."""
 from petab import _deprecated_import_v1
 from petab.v1.measurements import *  # noqa: F403, F401, E402
 
-_deprecated_import_v1(__name__)
->>>>>>> 9d2879fb
+_deprecated_import_v1(__name__)