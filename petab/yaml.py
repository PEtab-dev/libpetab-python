"""Deprecated module for reading and writing PEtab YAML files.

Use petab.v1.yaml instead."""
from petab import _deprecated_import_v1
from petab.v1.yaml import *  # noqa: F403, F401, E402

<<<<<<< HEAD
import jsonschema
import numpy as np
import yaml
from pandas.io.common import get_handle

from .C import *  # noqa: F403

# directory with PEtab yaml schema files
SCHEMA_DIR = Path(__file__).parent / "schemas"
# map of version number to validation schema
SCHEMAS = {
    "1": SCHEMA_DIR / "petab_schema.v1.0.0.yaml",
    "1.0.0": SCHEMA_DIR / "petab_schema.v1.0.0.yaml",
    "2.0.0": SCHEMA_DIR / "petab_schema.v2.0.0.yaml",
}

__all__ = [
    "validate",
    "validate_yaml_syntax",
    "validate_yaml_semantics",
    "load_yaml",
    "is_composite_problem",
    "assert_single_condition_and_sbml_file",
    "write_yaml",
    "create_problem_yaml",
]


def validate(
    yaml_config: Union[Dict, str, Path],
    path_prefix: Union[None, str, Path] = None,
):
    """Validate syntax and semantics of PEtab config YAML

    Arguments:
        yaml_config:
            PEtab YAML config as filename or dict.
        path_prefix:
            Base location for relative paths. Defaults to location of YAML
            file if a filename was provided for ``yaml_config`` or the current
            working directory.
    """
    validate_yaml_syntax(yaml_config)
    validate_yaml_semantics(yaml_config=yaml_config, path_prefix=path_prefix)


def validate_yaml_syntax(
    yaml_config: Union[Dict, str, Path], schema: Union[None, Dict, str] = None
):
    """Validate PEtab YAML file syntax

    Arguments:
        yaml_config:
            PEtab YAML file to validate, as file name or dictionary
        schema:
            Custom schema for validation

    Raises:
        see :func:`jsonschema.validate`
    """
    yaml_config = load_yaml(yaml_config)

    if schema is None:
        # try get PEtab version from yaml file
        #  if this is not the available, the file is not valid anyways,
        #  but let's still use the latest PEtab schema for full validation
        version = (
            yaml_config.get(FORMAT_VERSION, None) or list(SCHEMAS.values())[-1]
        )
        try:
            schema = SCHEMAS[str(version)]
        except KeyError as e:
            raise ValueError(
                "Unknown PEtab version given in problem "
                f"specification: {version}"
            ) from e
    schema = load_yaml(schema)
    jsonschema.validate(instance=yaml_config, schema=schema)


def validate_yaml_semantics(
    yaml_config: Union[Dict, str, Path],
    path_prefix: Union[None, str, Path] = None,
):
    """Validate PEtab YAML file semantics

    Check for existence of files. Assumes valid syntax.

    Version number and contents of referenced files are not yet checked.

    Arguments:
        yaml_config:
            PEtab YAML config as filename or dict.
        path_prefix:
            Base location for relative paths. Defaults to location of YAML
            file if a filename was provided for ``yaml_config`` or the current
            working directory.

    Raises:
        AssertionError: in case of problems
    """
    if not path_prefix:
        if isinstance(yaml_config, (str, Path)):
            path_prefix = os.path.dirname(str(yaml_config))
        else:
            path_prefix = ""

    yaml_config = load_yaml(yaml_config)

    def _check_file(_filename: str, _field: str):
        if not os.path.isfile(_filename):
            raise AssertionError(
                f"File '{_filename}' provided as '{_field}' " "does not exist."
            )

    # Handles both a single parameter file, and a parameter file that has been
    # split into multiple subset files.
    for parameter_subset_file in list(
        np.array(yaml_config[PARAMETER_FILE]).flat
    ):
        _check_file(
            os.path.join(path_prefix, parameter_subset_file),
            parameter_subset_file,
        )

    for problem_config in yaml_config[PROBLEMS]:
        for field in [
            SBML_FILES,
            CONDITION_FILES,
            MEASUREMENT_FILES,
            VISUALIZATION_FILES,
            OBSERVABLE_FILES,
        ]:
            if field in problem_config:
                for filename in problem_config[field]:
                    _check_file(os.path.join(path_prefix, filename), field)


def load_yaml(yaml_config: Union[Dict, Path, str]) -> Dict:
    """Load YAML

    Convenience function to allow for providing YAML inputs as filename, URL
    or as dictionary.

    Arguments:
        yaml_config:
            PEtab YAML config as filename or dict or URL.

    Returns:
        The unmodified dictionary if ``yaml_config`` was dictionary.
        Otherwise the parsed the YAML file.
    """
    # already parsed? all PEtab problem yaml files are dictionaries
    if isinstance(yaml_config, dict):
        return yaml_config

    with get_handle(yaml_config, mode="r") as io_handle:
        data = yaml.safe_load(io_handle.handle)
    return data


def is_composite_problem(yaml_config: Union[Dict, str, Path]) -> bool:
    """Does this YAML file comprise multiple models?

    Arguments:
        yaml_config: PEtab configuration as dictionary or YAML file name
    """
    yaml_config = load_yaml(yaml_config)
    return len(yaml_config[PROBLEMS]) > 1


def assert_single_condition_and_sbml_file(problem_config: Dict) -> None:
    """Check that there is only a single condition file and a single SBML
    file specified.

    Arguments:
        problem_config:
            Dictionary as defined in the YAML schema inside the `problems`
            list.
    Raises:
        NotImplementedError:
            If multiple condition or SBML files specified.
    """
    if (
        len(problem_config[SBML_FILES]) > 1
        or len(problem_config[CONDITION_FILES]) > 1
    ):
        # TODO https://github.com/ICB-DCM/PEtab/issues/188
        # TODO https://github.com/ICB-DCM/PEtab/issues/189
        raise NotImplementedError(
            "Support for multiple models or condition files is not yet "
            "implemented."
        )


def write_yaml(
    yaml_config: Dict[str, Any], filename: Union[str, Path]
) -> None:
    """Write PEtab YAML file

    Arguments:
        yaml_config: Data to write
        filename: File to create
    """
    with open(filename, "w") as outfile:
        yaml.dump(
            yaml_config, outfile, default_flow_style=False, sort_keys=False
        )


def create_problem_yaml(
    sbml_files: Union[str, Path, List[Union[str, Path]]],
    condition_files: Union[str, Path, List[Union[str, Path]]],
    experiment_files: Union[str, Path, List[Union[str, Path]]],
    measurement_files: Union[str, Path, List[Union[str, Path]]],
    parameter_file: Union[str, Path],
    observable_files: Union[str, Path, List[Union[str, Path]]],
    yaml_file: Union[str, Path],
    visualization_files: Optional[
        Union[str, Path, List[Union[str, Path]]]
    ] = None,
    relative_paths: bool = True,
    mapping_files: Union[str, Path, List[Union[str, Path]]] = None,
) -> None:
    """Create and write default YAML file for a single PEtab problem

    Arguments:
        sbml_files: Path of SBML model file or list of such
        condition_files: Path of condition file or list of such
        experiment_files: Path of experiment file or list of such
        measurement_files: Path of measurement file or list of such
        parameter_file: Path of parameter file
        observable_files: Path of observable file or list of such
        yaml_file: Path to which YAML file should be written
        visualization_files:
            Optional Path to visualization file or list of such
        relative_paths:
            whether all paths in the YAML file should be relative to the
            location of the YAML file. If ``False``, then paths are left
            unchanged.
        mapping_files: Path of mapping file
    """
    if isinstance(sbml_files, (Path, str)):
        sbml_files = [sbml_files]
    if isinstance(condition_files, (Path, str)):
        condition_files = [condition_files]
    if isinstance(experiment_files, (Path, str)):
        experiment_files = [experiment_files]
    if isinstance(measurement_files, (Path, str)):
        measurement_files = [measurement_files]
    if isinstance(observable_files, (Path, str)):
        observable_files = [observable_files]
    if isinstance(visualization_files, (Path, str)):
        visualization_files = [visualization_files]

    if relative_paths:
        yaml_file_dir = Path(yaml_file).parent

        def get_rel_to_yaml(paths: Union[List[str], None]):
            if paths is None:
                return paths
            return [
                os.path.relpath(path, start=yaml_file_dir) for path in paths
            ]

        sbml_files = get_rel_to_yaml(sbml_files)
        condition_files = get_rel_to_yaml(condition_files)
        experiment_files = get_rel_to_yaml(experiment_files)
        measurement_files = get_rel_to_yaml(measurement_files)
        observable_files = get_rel_to_yaml(observable_files)
        visualization_files = get_rel_to_yaml(visualization_files)
        parameter_file = get_rel_to_yaml([parameter_file])[0]
        mapping_files = get_rel_to_yaml(mapping_files)

    problem_dict = {
        CONDITION_FILES: condition_files,
        EXPERIMENT_FILES: experiment_files,
        MEASUREMENT_FILES: measurement_files,
        SBML_FILES: sbml_files,
        OBSERVABLE_FILES: observable_files,
    }
    if mapping_files:
        problem_dict[MAPPING_FILES] = mapping_files

    if visualization_files is not None:
        problem_dict[VISUALIZATION_FILES] = visualization_files
    yaml_dict = {
        PARAMETER_FILE: parameter_file,
        FORMAT_VERSION: 1,
        PROBLEMS: [problem_dict],
    }
    write_yaml(yaml_dict, yaml_file)
=======
_deprecated_import_v1(__name__)
>>>>>>> 9d2879fb
<|MERGE_RESOLUTION|>--- conflicted
+++ resolved
@@ -4,299 +4,4 @@
 from petab import _deprecated_import_v1
 from petab.v1.yaml import *  # noqa: F403, F401, E402
 
-<<<<<<< HEAD
-import jsonschema
-import numpy as np
-import yaml
-from pandas.io.common import get_handle
-
-from .C import *  # noqa: F403
-
-# directory with PEtab yaml schema files
-SCHEMA_DIR = Path(__file__).parent / "schemas"
-# map of version number to validation schema
-SCHEMAS = {
-    "1": SCHEMA_DIR / "petab_schema.v1.0.0.yaml",
-    "1.0.0": SCHEMA_DIR / "petab_schema.v1.0.0.yaml",
-    "2.0.0": SCHEMA_DIR / "petab_schema.v2.0.0.yaml",
-}
-
-__all__ = [
-    "validate",
-    "validate_yaml_syntax",
-    "validate_yaml_semantics",
-    "load_yaml",
-    "is_composite_problem",
-    "assert_single_condition_and_sbml_file",
-    "write_yaml",
-    "create_problem_yaml",
-]
-
-
-def validate(
-    yaml_config: Union[Dict, str, Path],
-    path_prefix: Union[None, str, Path] = None,
-):
-    """Validate syntax and semantics of PEtab config YAML
-
-    Arguments:
-        yaml_config:
-            PEtab YAML config as filename or dict.
-        path_prefix:
-            Base location for relative paths. Defaults to location of YAML
-            file if a filename was provided for ``yaml_config`` or the current
-            working directory.
-    """
-    validate_yaml_syntax(yaml_config)
-    validate_yaml_semantics(yaml_config=yaml_config, path_prefix=path_prefix)
-
-
-def validate_yaml_syntax(
-    yaml_config: Union[Dict, str, Path], schema: Union[None, Dict, str] = None
-):
-    """Validate PEtab YAML file syntax
-
-    Arguments:
-        yaml_config:
-            PEtab YAML file to validate, as file name or dictionary
-        schema:
-            Custom schema for validation
-
-    Raises:
-        see :func:`jsonschema.validate`
-    """
-    yaml_config = load_yaml(yaml_config)
-
-    if schema is None:
-        # try get PEtab version from yaml file
-        #  if this is not the available, the file is not valid anyways,
-        #  but let's still use the latest PEtab schema for full validation
-        version = (
-            yaml_config.get(FORMAT_VERSION, None) or list(SCHEMAS.values())[-1]
-        )
-        try:
-            schema = SCHEMAS[str(version)]
-        except KeyError as e:
-            raise ValueError(
-                "Unknown PEtab version given in problem "
-                f"specification: {version}"
-            ) from e
-    schema = load_yaml(schema)
-    jsonschema.validate(instance=yaml_config, schema=schema)
-
-
-def validate_yaml_semantics(
-    yaml_config: Union[Dict, str, Path],
-    path_prefix: Union[None, str, Path] = None,
-):
-    """Validate PEtab YAML file semantics
-
-    Check for existence of files. Assumes valid syntax.
-
-    Version number and contents of referenced files are not yet checked.
-
-    Arguments:
-        yaml_config:
-            PEtab YAML config as filename or dict.
-        path_prefix:
-            Base location for relative paths. Defaults to location of YAML
-            file if a filename was provided for ``yaml_config`` or the current
-            working directory.
-
-    Raises:
-        AssertionError: in case of problems
-    """
-    if not path_prefix:
-        if isinstance(yaml_config, (str, Path)):
-            path_prefix = os.path.dirname(str(yaml_config))
-        else:
-            path_prefix = ""
-
-    yaml_config = load_yaml(yaml_config)
-
-    def _check_file(_filename: str, _field: str):
-        if not os.path.isfile(_filename):
-            raise AssertionError(
-                f"File '{_filename}' provided as '{_field}' " "does not exist."
-            )
-
-    # Handles both a single parameter file, and a parameter file that has been
-    # split into multiple subset files.
-    for parameter_subset_file in list(
-        np.array(yaml_config[PARAMETER_FILE]).flat
-    ):
-        _check_file(
-            os.path.join(path_prefix, parameter_subset_file),
-            parameter_subset_file,
-        )
-
-    for problem_config in yaml_config[PROBLEMS]:
-        for field in [
-            SBML_FILES,
-            CONDITION_FILES,
-            MEASUREMENT_FILES,
-            VISUALIZATION_FILES,
-            OBSERVABLE_FILES,
-        ]:
-            if field in problem_config:
-                for filename in problem_config[field]:
-                    _check_file(os.path.join(path_prefix, filename), field)
-
-
-def load_yaml(yaml_config: Union[Dict, Path, str]) -> Dict:
-    """Load YAML
-
-    Convenience function to allow for providing YAML inputs as filename, URL
-    or as dictionary.
-
-    Arguments:
-        yaml_config:
-            PEtab YAML config as filename or dict or URL.
-
-    Returns:
-        The unmodified dictionary if ``yaml_config`` was dictionary.
-        Otherwise the parsed the YAML file.
-    """
-    # already parsed? all PEtab problem yaml files are dictionaries
-    if isinstance(yaml_config, dict):
-        return yaml_config
-
-    with get_handle(yaml_config, mode="r") as io_handle:
-        data = yaml.safe_load(io_handle.handle)
-    return data
-
-
-def is_composite_problem(yaml_config: Union[Dict, str, Path]) -> bool:
-    """Does this YAML file comprise multiple models?
-
-    Arguments:
-        yaml_config: PEtab configuration as dictionary or YAML file name
-    """
-    yaml_config = load_yaml(yaml_config)
-    return len(yaml_config[PROBLEMS]) > 1
-
-
-def assert_single_condition_and_sbml_file(problem_config: Dict) -> None:
-    """Check that there is only a single condition file and a single SBML
-    file specified.
-
-    Arguments:
-        problem_config:
-            Dictionary as defined in the YAML schema inside the `problems`
-            list.
-    Raises:
-        NotImplementedError:
-            If multiple condition or SBML files specified.
-    """
-    if (
-        len(problem_config[SBML_FILES]) > 1
-        or len(problem_config[CONDITION_FILES]) > 1
-    ):
-        # TODO https://github.com/ICB-DCM/PEtab/issues/188
-        # TODO https://github.com/ICB-DCM/PEtab/issues/189
-        raise NotImplementedError(
-            "Support for multiple models or condition files is not yet "
-            "implemented."
-        )
-
-
-def write_yaml(
-    yaml_config: Dict[str, Any], filename: Union[str, Path]
-) -> None:
-    """Write PEtab YAML file
-
-    Arguments:
-        yaml_config: Data to write
-        filename: File to create
-    """
-    with open(filename, "w") as outfile:
-        yaml.dump(
-            yaml_config, outfile, default_flow_style=False, sort_keys=False
-        )
-
-
-def create_problem_yaml(
-    sbml_files: Union[str, Path, List[Union[str, Path]]],
-    condition_files: Union[str, Path, List[Union[str, Path]]],
-    experiment_files: Union[str, Path, List[Union[str, Path]]],
-    measurement_files: Union[str, Path, List[Union[str, Path]]],
-    parameter_file: Union[str, Path],
-    observable_files: Union[str, Path, List[Union[str, Path]]],
-    yaml_file: Union[str, Path],
-    visualization_files: Optional[
-        Union[str, Path, List[Union[str, Path]]]
-    ] = None,
-    relative_paths: bool = True,
-    mapping_files: Union[str, Path, List[Union[str, Path]]] = None,
-) -> None:
-    """Create and write default YAML file for a single PEtab problem
-
-    Arguments:
-        sbml_files: Path of SBML model file or list of such
-        condition_files: Path of condition file or list of such
-        experiment_files: Path of experiment file or list of such
-        measurement_files: Path of measurement file or list of such
-        parameter_file: Path of parameter file
-        observable_files: Path of observable file or list of such
-        yaml_file: Path to which YAML file should be written
-        visualization_files:
-            Optional Path to visualization file or list of such
-        relative_paths:
-            whether all paths in the YAML file should be relative to the
-            location of the YAML file. If ``False``, then paths are left
-            unchanged.
-        mapping_files: Path of mapping file
-    """
-    if isinstance(sbml_files, (Path, str)):
-        sbml_files = [sbml_files]
-    if isinstance(condition_files, (Path, str)):
-        condition_files = [condition_files]
-    if isinstance(experiment_files, (Path, str)):
-        experiment_files = [experiment_files]
-    if isinstance(measurement_files, (Path, str)):
-        measurement_files = [measurement_files]
-    if isinstance(observable_files, (Path, str)):
-        observable_files = [observable_files]
-    if isinstance(visualization_files, (Path, str)):
-        visualization_files = [visualization_files]
-
-    if relative_paths:
-        yaml_file_dir = Path(yaml_file).parent
-
-        def get_rel_to_yaml(paths: Union[List[str], None]):
-            if paths is None:
-                return paths
-            return [
-                os.path.relpath(path, start=yaml_file_dir) for path in paths
-            ]
-
-        sbml_files = get_rel_to_yaml(sbml_files)
-        condition_files = get_rel_to_yaml(condition_files)
-        experiment_files = get_rel_to_yaml(experiment_files)
-        measurement_files = get_rel_to_yaml(measurement_files)
-        observable_files = get_rel_to_yaml(observable_files)
-        visualization_files = get_rel_to_yaml(visualization_files)
-        parameter_file = get_rel_to_yaml([parameter_file])[0]
-        mapping_files = get_rel_to_yaml(mapping_files)
-
-    problem_dict = {
-        CONDITION_FILES: condition_files,
-        EXPERIMENT_FILES: experiment_files,
-        MEASUREMENT_FILES: measurement_files,
-        SBML_FILES: sbml_files,
-        OBSERVABLE_FILES: observable_files,
-    }
-    if mapping_files:
-        problem_dict[MAPPING_FILES] = mapping_files
-
-    if visualization_files is not None:
-        problem_dict[VISUALIZATION_FILES] = visualization_files
-    yaml_dict = {
-        PARAMETER_FILE: parameter_file,
-        FORMAT_VERSION: 1,
-        PROBLEMS: [problem_dict],
-    }
-    write_yaml(yaml_dict, yaml_file)
-=======
-_deprecated_import_v1(__name__)
->>>>>>> 9d2879fb
+_deprecated_import_v1(__name__)