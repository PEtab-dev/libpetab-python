"""The PEtab 2.0 subpackage.

Contains all functionality related to handling PEtab 2.0 problems.
"""
<<<<<<< HEAD

from warnings import warn
=======
>>>>>>> 8614c02e

from warnings import warn

warn(
    "Support for PEtab2.0 and all of petab.v2 is experimental "
    "and subject to changes!",
    stacklevel=1,
)

# TODO: move this module to v2
from petab.v1.mapping import (  # noqa: F403, F401, E402
    get_mapping_df,
    write_mapping_df,
)
from petab.v1.measurements import (  # noqa: F401, E402
    get_measurement_df,
    write_measurement_df,
)
from petab.v1.observables import (  # noqa: F401, E402
    get_observable_df,
    write_observable_df,
)
from petab.v1.parameters import (  # noqa: F401, E402
    get_parameter_df,
    write_parameter_df,
)
from petab.v1.yaml import load_yaml  # noqa: F401, E402

# import after v1
from ..version import __version__  # noqa: F401, E402
from . import (  # noqa: F401, E402
    C,  # noqa: F401, E402
    models,  # noqa: F401, E402
)
from .conditions import *  # noqa: F403, F401, E402
from .experiments import (  # noqa: F401, E402
    get_experiment_df,
    write_experiment_df,
)
from .lint import lint_problem  # noqa: F401, E402
from .models import MODEL_TYPE_PYSB, MODEL_TYPE_SBML, Model  # noqa: F401, E402
from .problem import Problem, ProblemConfig  # noqa: F401, E402<|MERGE_RESOLUTION|>--- conflicted
+++ resolved
@@ -2,11 +2,6 @@
 
 Contains all functionality related to handling PEtab 2.0 problems.
 """
-<<<<<<< HEAD
-
-from warnings import warn
-=======
->>>>>>> 8614c02e
 
 from warnings import warn
 
