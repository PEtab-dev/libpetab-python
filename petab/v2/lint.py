"""Validation of PEtab problems"""
from __future__ import annotations

import logging
from abc import ABC, abstractmethod
from collections import OrderedDict
from collections.abc import Set
from dataclasses import dataclass, field
from enum import IntEnum
from pathlib import Path

import numpy as np
import pandas as pd

from .. import v2
from ..v1.lint import (
    _check_df,
    assert_model_parameters_in_condition_or_parameter_table,
    assert_no_leading_trailing_whitespace,
    assert_parameter_bounds_are_numeric,
    assert_parameter_estimate_is_boolean,
    assert_parameter_id_is_string,
    assert_parameter_prior_parameters_are_valid,
    assert_parameter_prior_type_is_valid,
    assert_parameter_scale_is_valid,
    assert_unique_parameter_ids,
    check_ids,
    check_measurement_df,
    check_observable_df,
    check_parameter_bounds,
)
from ..v1.measurements import split_parameter_replacement_list
from ..v1.observables import get_output_parameters, get_placeholders
from ..v1.visualize.lint import validate_visualization_df
from ..v2.C import *
from .problem import Problem

logger = logging.getLogger(__name__)

__all__ = [
    "ValidationIssueSeverity",
    "ValidationIssue",
    "ValidationResultList",
    "ValidationError",
    "ValidationTask",
    "CheckModel",
    "CheckTableExists",
    "CheckValidPetabIdColumn",
    "CheckMeasurementTable",
    "CheckConditionTable",
    "CheckObservableTable",
    "CheckParameterTable",
    "CheckExperimentTable",
    "CheckExperimentConditionsExist",
    "CheckAllParametersPresentInParameterTable",
    "CheckValidParameterInConditionOrParameterTable",
    "CheckVisualizationTable",
    "lint_problem",
    "default_validation_tasks",
]


class ValidationIssueSeverity(IntEnum):
    """The severity of a validation issue."""

    # INFO: Informational message, no action required
    INFO = 10
    # WARNING: Warning message, potential issues
    WARNING = 20
    # ERROR: Error message, action required
    ERROR = 30
    # CRITICAL: Critical error message, stops further validation
    CRITICAL = 40


@dataclass
class ValidationIssue:
    """The result of a validation task.

    Attributes:
        level: The level of the validation event.
        message: The message of the validation event.
    """

    level: ValidationIssueSeverity
    message: str

    def __post_init__(self):
        if not isinstance(self.level, ValidationIssueSeverity):
            raise TypeError(
                "`level` must be an instance of ValidationIssueSeverity."
            )

    def __str__(self):
        return f"{self.level.name}: {self.message}"


@dataclass
class ValidationError(ValidationIssue):
    """A validation result with level ERROR."""

    level: ValidationIssueSeverity = field(
        default=ValidationIssueSeverity.ERROR, init=False
    )


class ValidationResultList(list[ValidationIssue]):
    """A list of validation results.

    Contains all issues found during the validation of a PEtab problem.
    """

    def log(
        self,
        *,
        logger: logging.Logger = logger,
        min_level: ValidationIssueSeverity = ValidationIssueSeverity.INFO,
    ):
        """Log the validation results."""
        for result in self:
            if result.level < min_level:
                continue
            if result.level == ValidationIssueSeverity.INFO:
                logger.info(result.message)
            elif result.level == ValidationIssueSeverity.WARNING:
                logger.warning(result.message)
            elif result.level >= ValidationIssueSeverity.ERROR:
                logger.error(result.message)

        if not self:
            logger.info("PEtab format check completed successfully.")

    def has_errors(self) -> bool:
        """Check if there are any errors in the validation results."""
        return any(
            result.level >= ValidationIssueSeverity.ERROR for result in self
        )


def lint_problem(problem: Problem | str | Path) -> ValidationResultList:
    """Validate a PEtab problem.

    Arguments:
        problem:
            PEtab problem to check. Instance of :class:`Problem` or path
            to a PEtab problem yaml file.
    Returns:
        A list of validation results. Empty if no issues were found.
    """

    problem = Problem.get_problem(problem)

    return problem.validate()


class ValidationTask(ABC):
    """A task to validate a PEtab problem."""

    @abstractmethod
    def run(self, problem: Problem) -> ValidationIssue | None:
        """Run the validation task.

        Arguments:
            problem: PEtab problem to check.
        Returns:
            Validation results or ``None``
        """
        ...

    def __call__(self, *args, **kwargs):
        return self.run(*args, **kwargs)


class CheckModel(ValidationTask):
    """A task to validate the model of a PEtab problem."""

    def run(self, problem: Problem) -> ValidationIssue | None:
        if problem.model is None:
            return ValidationError("Model is missing.")

        if not problem.model.is_valid():
            # TODO get actual model validation messages
            return ValidationError("Model is invalid.")


class CheckTableExists(ValidationTask):
    """A task to check if a table exists in the PEtab problem."""

    def __init__(self, table_name: str):
        if table_name not in ["measurement", "observable", "parameter"]:
            # all others are optional
            raise ValueError(
                f"Table name {table_name} is not supported. "
                "Supported table names are 'measurement', 'observable', "
                "'parameter'."
            )
        self.table_name = table_name

    def run(self, problem: Problem) -> ValidationIssue | None:
        if getattr(problem, f"{self.table_name}_df") is None:
            return ValidationError(f"{self.table_name} table is missing.")


class CheckValidPetabIdColumn(ValidationTask):
    """A task to check that a given column contains only valid PEtab IDs."""

    def __init__(
        self, table_name: str, column_name: str, required_column: bool = True
    ):
        self.table_name = table_name
        self.column_name = column_name
        self.required_column = required_column

    def run(self, problem: Problem) -> ValidationIssue | None:
        df = getattr(problem, f"{self.table_name}_df")
        if df is None:
            return

        if self.column_name not in df.columns:
            if self.required_column:
                return ValidationError(
                    f"Column {self.column_name} is missing in "
                    f"{self.table_name} table."
                )
            return

        try:
            check_ids(df[self.column_name].values, kind=self.column_name)
        except ValueError as e:
            return ValidationError(str(e))


class CheckMeasurementTable(ValidationTask):
    """A task to validate the measurement table of a PEtab problem."""

    def run(self, problem: Problem) -> ValidationIssue | None:
        if problem.measurement_df is None:
            return

        try:
            check_measurement_df(problem.measurement_df, problem.observable_df)
        except AssertionError as e:
            return ValidationError(str(e))

        # TODO: introduce some option for validation partial vs full
        #  problem. if this is supposed to be a complete problem, a missing
        #  condition table should be an error if the measurement table refers
        #  to conditions

        # check that measured experiments/conditions exist
        # TODO: fully switch to experiment table and remove this:
        if SIMULATION_CONDITION_ID in problem.measurement_df:
            if problem.condition_df is None:
                return
            used_conditions = set(
                problem.measurement_df[SIMULATION_CONDITION_ID].dropna().values
            )
            if PREEQUILIBRATION_CONDITION_ID in problem.measurement_df:
                used_conditions |= set(
                    problem.measurement_df[PREEQUILIBRATION_CONDITION_ID]
                    .dropna()
                    .values
                )
            available_conditions = set(
                problem.condition_df[CONDITION_ID].unique()
            )
            if missing_conditions := (used_conditions - available_conditions):
                return ValidationError(
                    "Measurement table references conditions that "
                    "are not specified in the condition table: "
                    + str(missing_conditions)
                )
        elif EXPERIMENT_ID in problem.measurement_df:
            if problem.experiment_df is None:
                return
            used_experiments = set(
                problem.measurement_df[EXPERIMENT_ID].values
            )
            available_experiments = set(
                problem.condition_df[CONDITION_ID].unique()
            )
            if missing_experiments := (
                used_experiments - available_experiments
            ):
                raise AssertionError(
                    "Measurement table references experiments that "
                    "are not specified in the experiments table: "
                    + str(missing_experiments)
                )


class CheckConditionTable(ValidationTask):
    """A task to validate the condition table of a PEtab problem."""

    def run(self, problem: Problem) -> ValidationIssue | None:
        if problem.condition_df is None:
            return

        df = problem.condition_df

        try:
            _check_df(df, CONDITION_DF_REQUIRED_COLS, "condition")
            check_ids(df[CONDITION_ID], kind="condition")
            check_ids(df[TARGET_ID], kind="target")
        except AssertionError as e:
            return ValidationError(str(e))

        # TODO: check value types

        if problem.model is None:
            return

        # check targets are valid
        allowed_targets = set(
            problem.model.get_valid_ids_for_condition_table()
        )
        if problem.observable_df is not None:
            allowed_targets |= set(
                get_output_parameters(
                    model=problem.model,
                    observable_df=problem.observable_df,
                    mapping_df=problem.mapping_df,
                )
            )
        if problem.mapping_df is not None:
            allowed_targets |= set(problem.mapping_df.index.values)
        invalid = set(df[TARGET_ID].unique()) - allowed_targets
        if invalid:
            return ValidationError(
                f"Condition table contains invalid targets: {invalid}"
            )

        # TODO check that all value types are valid for the given targets


class CheckObservableTable(ValidationTask):
    """A task to validate the observable table of a PEtab problem."""

    def run(self, problem: Problem):
        if problem.observable_df is None:
            return

        try:
            check_observable_df(
                problem.observable_df,
            )
        except AssertionError as e:
            return ValidationIssue(
                level=ValidationIssueSeverity.ERROR, message=str(e)
            )


class CheckObservablesDoNotShadowModelEntities(ValidationTask):
    """A task to check that observable IDs do not shadow model entities."""

    def run(self, problem: Problem) -> ValidationIssue | None:
        if problem.observable_df is None or problem.model is None:
            return

        shadowed_entities = [
            obs_id
            for obs_id in problem.observable_df.index
            if problem.model.has_entity_with_id(obs_id)
        ]
        if shadowed_entities:
            return ValidationError(
                f"Observable IDs {shadowed_entities} shadow model entities."
            )


class CheckParameterTable(ValidationTask):
    """A task to validate the parameter table of a PEtab problem."""

    def run(self, problem: Problem) -> ValidationIssue | None:
        if problem.parameter_df is None:
            return

        try:
            df = problem.parameter_df
            _check_df(df, PARAMETER_DF_REQUIRED_COLS[1:], "parameter")

            if df.index.name != PARAMETER_ID:
                return ValidationError(
                    f"Parameter table has wrong index {df.index.name}."
                    f" Expected {PARAMETER_ID}.",
                )

            check_ids(df.index.values, kind="parameter")

            for column_name in PARAMETER_DF_REQUIRED_COLS[
                1:
            ]:  # 0 is PARAMETER_ID
                if not np.issubdtype(df[column_name].dtype, np.number):
                    assert_no_leading_trailing_whitespace(
                        df[column_name].values, column_name
                    )

            # nominal value is required for non-estimated parameters
            non_estimated_par_ids = list(
                df.index[
                    (df[ESTIMATE] != 1)
                    | (
                        pd.api.types.is_string_dtype(df[ESTIMATE])
                        and df[ESTIMATE] != "1"
                    )
                ]
            )
            # TODO implement as validators
            #  `assert_has_fixed_parameter_nominal_values`
            #   and `assert_correct_table_dtypes`
            if non_estimated_par_ids:
                if NOMINAL_VALUE not in df:
                    return ValidationError(
                        "Parameter table contains parameters "
                        f"{non_estimated_par_ids} that are not "
                        "specified to be estimated, "
                        f"but column {NOMINAL_VALUE} is missing."
                    )
                try:
                    df.loc[non_estimated_par_ids, NOMINAL_VALUE].apply(float)
                except ValueError:
                    return ValidationError(
                        f"Expected numeric values for `{NOMINAL_VALUE}` "
                        "in parameter table "
                        "for all non-estimated parameters."
                    )

            assert_parameter_id_is_string(df)
            assert_parameter_scale_is_valid(df)
            assert_parameter_bounds_are_numeric(df)
            assert_parameter_estimate_is_boolean(df)
            assert_unique_parameter_ids(df)
            check_parameter_bounds(df)
            assert_parameter_prior_type_is_valid(df)
            assert_parameter_prior_parameters_are_valid(df)

        except AssertionError as e:
            return ValidationError(str(e))


class CheckExperimentTable(ValidationTask):
    """A task to validate the experiment table of a PEtab problem."""

    def run(self, problem: Problem) -> ValidationIssue | None:
        if problem.experiment_df is None:
            return

        df = problem.experiment_df

        try:
            _check_df(df, EXPERIMENT_DF_REQUIRED_COLS, "experiment")
        except AssertionError as e:
            return ValidationError(str(e))

        # valid timepoints
        invalid = []
        for time in df[TIME].values:
            try:
                time = float(time)
                if not np.isfinite(time) and time != -np.inf:
                    invalid.append(time)
            except ValueError:
                invalid.append(time)
        if invalid:
            return ValidationError(
                f"Invalid timepoints in experiment table: {invalid}"
            )


class CheckExperimentConditionsExist(ValidationTask):
    """A task to validate that all conditions in the experiment table exist
    in the condition table."""

    def run(self, problem: Problem) -> ValidationIssue | None:
        if problem.experiment_df is None:
            return

        if (
            problem.condition_df is None
            and problem.experiment_df is not None
            and not problem.experiment_df.empty
        ):
            return ValidationError(
                "Experiment table is non-empty, "
                "but condition table is missing."
            )

        required_conditions = problem.experiment_df[CONDITION_ID].unique()
        existing_conditions = problem.condition_df.index

        missing_conditions = set(required_conditions) - set(
            existing_conditions
        )
        if missing_conditions:
            return ValidationError(
                f"Experiment table contains conditions that are not present "
                f"in the condition table: {missing_conditions}"
            )


class CheckAllParametersPresentInParameterTable(ValidationTask):
    """Ensure all required parameters are contained in the parameter table
    with no additional ones."""

    def run(self, problem: Problem) -> ValidationIssue | None:
        if (
            problem.model is None
            or problem.parameter_df is None
            or problem.observable_df is None
            or problem.measurement_df is None
        ):
            return

        required = get_required_parameters_for_parameter_table(problem)
        allowed = get_valid_parameters_for_parameter_table(problem)

        actual = set(problem.parameter_df.index)
        missing = required - actual
        extraneous = actual - allowed

        # missing parameters might be present under a different name based on
        # the mapping table
        if missing and problem.mapping_df is not None:
            model_to_petab_mapping = {}
            for map_from, map_to in zip(
                problem.mapping_df.index.values,
                problem.mapping_df[MODEL_ENTITY_ID],
                strict=True,
            ):
                if map_to in model_to_petab_mapping:
                    model_to_petab_mapping[map_to].append(map_from)
                else:
                    model_to_petab_mapping[map_to] = [map_from]
            missing = {
                missing_id
                for missing_id in missing
                if missing_id not in model_to_petab_mapping
                or all(
                    mapping_parameter not in actual
                    for mapping_parameter in model_to_petab_mapping[missing_id]
                )
            }

        if missing:
            return ValidationError(
                "Missing parameter(s) in the model or the "
                "parameters table: " + str(missing)
            )

        if extraneous:
            return ValidationError(
                "Extraneous parameter(s) in parameter table: "
                + str(extraneous)
            )


class CheckValidParameterInConditionOrParameterTable(ValidationTask):
    """A task to check that all required and only allowed model parameters are
    present in the condition or parameter table."""

    def run(self, problem: Problem) -> ValidationIssue | None:
        if (
            problem.model is None
            or problem.condition_df is None
            or problem.parameter_df is None
        ):
            return

        try:
            assert_model_parameters_in_condition_or_parameter_table(
                problem.model,
                problem.condition_df,
                problem.parameter_df,
                problem.mapping_df,
            )
        except AssertionError as e:
            return ValidationIssue(
                level=ValidationIssueSeverity.ERROR, message=str(e)
            )


class CheckVisualizationTable(ValidationTask):
    """A task to validate the visualization table of a PEtab problem."""

    def run(self, problem: Problem) -> ValidationIssue | None:
        if problem.visualization_df is None:
            return

        if validate_visualization_df(problem):
            return ValidationIssue(
                level=ValidationIssueSeverity.ERROR,
                message="Visualization table is invalid.",
            )


def get_valid_parameters_for_parameter_table(
    problem: Problem,
) -> set[str]:
    """
    Get set of parameters which may be present inside the parameter table

    Arguments:
        model: PEtab model
        condition_df: PEtab condition table
        observable_df: PEtab observable table
        measurement_df: PEtab measurement table
        mapping_df: PEtab mapping table for additional checks

    Returns:
        Set of parameter IDs which PEtab allows to be present in the
        parameter table.
    """
    # - grab all allowed model parameters
    # - grab corresponding names from mapping table
    # - grab all output parameters defined in {observable,noise}Formula
    # - grab all parameters from measurement table
    # - grab all parametric overrides from condition table
    # - remove parameters for which condition table columns exist
    # - remove placeholder parameters
    #   (only partial overrides are not supported)
    model = problem.model
    condition_df = problem.condition_df
    observable_df = problem.observable_df
    measurement_df = problem.measurement_df
    mapping_df = problem.mapping_df

    # must not go into parameter table
    blackset = set()

    if observable_df is not None:
        placeholders = set(get_placeholders(observable_df))

        # collect assignment targets
        blackset |= placeholders

    if condition_df is not None:
        blackset |= set(condition_df.columns.values) - {CONDITION_NAME}

    # don't use sets here, to have deterministic ordering,
    #  e.g. for creating parameter tables
    parameter_ids = OrderedDict.fromkeys(
        p
        for p in model.get_valid_parameters_for_parameter_table()
        if p not in blackset
    )

    if mapping_df is not None:
        for from_id, to_id in mapping_df[MODEL_ENTITY_ID].items():
            if to_id in parameter_ids.keys():
                parameter_ids[from_id] = None

    if observable_df is not None:
        # add output parameters from observables table
        output_parameters = get_output_parameters(
            observable_df=observable_df, model=model
        )
        for p in output_parameters:
            if p not in blackset:
                parameter_ids[p] = None

    # Append parameters from measurement table, unless they occur as condition
    # table columns
    def append_overrides(overrides):
        for p in overrides:
            if isinstance(p, str) and p not in blackset:
                parameter_ids[p] = None

    if measurement_df is not None:
        for _, row in measurement_df.iterrows():
            # we trust that the number of overrides matches
            append_overrides(
                split_parameter_replacement_list(
                    row.get(OBSERVABLE_PARAMETERS, None)
                )
            )
            append_overrides(
                split_parameter_replacement_list(
                    row.get(NOISE_PARAMETERS, None)
                )
            )

    # Append parameter overrides from condition table
    if condition_df is not None:
        for p in v2.conditions.get_condition_table_free_symbols(problem):
            parameter_ids[str(p)] = None

    return set(parameter_ids.keys())


def get_required_parameters_for_parameter_table(
    problem: Problem,
) -> Set[str]:
    """
    Get set of parameters which need to go into the parameter table

    Arguments:
        problem: The PEtab problem
    Returns:
        Set of parameter IDs which PEtab requires to be present in the
        parameter table. That is all {observable,noise}Parameters from the
        measurement table as well as all parametric condition table overrides
        that are not defined in the model.
    """
    parameter_ids = set()

    # Add parameters from measurement table, unless they are fixed parameters
    def append_overrides(overrides):
        parameter_ids.update(
            p
            for p in overrides
            if isinstance(p, str)
            and (
                problem.condition_df is None
                or p not in problem.condition_df[TARGET_ID]
            )
        )

    for _, row in problem.measurement_df.iterrows():
        # we trust that the number of overrides matches
        append_overrides(
            split_parameter_replacement_list(
                row.get(OBSERVABLE_PARAMETERS, None)
            )
        )
        append_overrides(
            split_parameter_replacement_list(row.get(NOISE_PARAMETERS, None))
        )

    # remove `observable_ids` when
    # `get_output_parameters` is updated for PEtab v2/v1.1, where
    # observable IDs are allowed in observable formulae
    observable_ids = set(problem.observable_df.index)

    # Add output parameters except for placeholders
    for formula_type, placeholder_sources in (
        (
            # Observable formulae
            {"observables": True, "noise": False},
            # can only contain observable placeholders
            {"noise": False, "observables": True},
        ),
        (
            # Noise formulae
            {"observables": False, "noise": True},
            # can contain noise and observable placeholders
            {"noise": True, "observables": True},
        ),
    ):
        output_parameters = get_output_parameters(
            problem.observable_df,
            problem.model,
            mapping_df=problem.mapping_df,
            **formula_type,
        )
        placeholders = get_placeholders(
            problem.observable_df,
            **placeholder_sources,
        )
        parameter_ids.update(
            p
            for p in output_parameters
            if p not in placeholders and p not in observable_ids
        )

    # Add condition table parametric overrides unless already defined in the
    #  model
    parameter_ids.update(
        str(p)
        for p in v2.conditions.get_condition_table_free_symbols(problem)
        if not problem.model.has_entity_with_id(str(p))
    )

<<<<<<< HEAD
    # remove parameters that occur in the condition table and are overridden
    #  for ALL conditions
    if problem.condition_df is not None:
        ...
        # FIXME: update to v2 -- we need to check for each value type
        #   separately?!
        # for p in problem.condition_df.columns[
        #     ~problem.condition_df.isnull().any()
        # ]:
        #     try:
        #         parameter_ids.remove(p)
        #     except KeyError:
        #         pass
=======
    # parameters that are overridden via the condition table are not allowed
    for p in problem.condition_df.columns:
        try:
            parameter_ids.remove(p)
        except KeyError:
            pass
>>>>>>> b83e3453

    return parameter_ids


#: Validation tasks that should be run on any PEtab problem
default_validation_tasks = [
    CheckTableExists("measurement"),
    CheckTableExists("observable"),
    CheckTableExists("parameter"),
    CheckModel(),
    CheckMeasurementTable(),
    CheckConditionTable(),
    CheckExperimentTable(),
    CheckValidPetabIdColumn("experiment", EXPERIMENT_ID),
    CheckValidPetabIdColumn("experiment", CONDITION_ID),
    CheckExperimentConditionsExist(),
    CheckObservableTable(),
    CheckObservablesDoNotShadowModelEntities(),
    CheckParameterTable(),
    CheckAllParametersPresentInParameterTable(),
    # TODO: atomize checks, update to long condition table, re-enable
    # CheckVisualizationTable(),
    CheckValidParameterInConditionOrParameterTable(),
]<|MERGE_RESOLUTION|>--- conflicted
+++ resolved
@@ -770,28 +770,12 @@
         if not problem.model.has_entity_with_id(str(p))
     )
 
-<<<<<<< HEAD
-    # remove parameters that occur in the condition table and are overridden
-    #  for ALL conditions
-    if problem.condition_df is not None:
-        ...
-        # FIXME: update to v2 -- we need to check for each value type
-        #   separately?!
-        # for p in problem.condition_df.columns[
-        #     ~problem.condition_df.isnull().any()
-        # ]:
-        #     try:
-        #         parameter_ids.remove(p)
-        #     except KeyError:
-        #         pass
-=======
     # parameters that are overridden via the condition table are not allowed
-    for p in problem.condition_df.columns:
+    for p in problem.condition_df[TARGET_ID].unique():
         try:
             parameter_ids.remove(p)
         except KeyError:
             pass
->>>>>>> b83e3453
 
     return parameter_ids
 
