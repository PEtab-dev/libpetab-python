"""PEtab v2 problems."""

from __future__ import annotations

import logging
import os
import tempfile
import traceback
from collections.abc import Sequence
from math import nan
from numbers import Number
from pathlib import Path
from typing import TYPE_CHECKING

import pandas as pd
import sympy as sp
from pydantic import AnyUrl, BaseModel, Field

from ..v1 import (
    mapping,
    measurements,
    observables,
    parameter_mapping,
    parameters,
    sampling,
    yaml,
)
from ..v1.core import concat_tables, get_visualization_df
from ..v1.models.model import Model, model_factory
from ..v1.yaml import get_path_prefix
from ..v2.C import *  # noqa: F403
from ..versions import parse_version
from . import conditions, core, experiments

if TYPE_CHECKING:
    from ..v2.lint import ValidationResultList, ValidationTask


__all__ = ["Problem", "ProblemConfig"]


class Problem:
    """
    PEtab parameter estimation problem

    A PEtab parameter estimation problem as defined by

    - model
    - condition table
    - experiment table
    - measurement table
    - parameter table
    - observable table
    - mapping table

    Optionally, it may contain visualization tables.

    See also :doc:`petab:v2/documentation_data_format`.
    """

    def __init__(
        self,
        model: Model = None,
        condition_table: core.ConditionTable = None,
        experiment_table: core.ExperimentTable = None,
        observable_table: core.ObservableTable = None,
        measurement_table: core.MeasurementTable = None,
        parameter_table: core.ParameterTable = None,
        mapping_table: core.MappingTable = None,
        visualization_df: pd.DataFrame = None,
        config: ProblemConfig = None,
    ):
        from ..v2.lint import default_validation_tasks

<<<<<<< HEAD
        self.condition_df: pd.DataFrame | None = condition_df
        self.experiment_df: pd.DataFrame | None = experiment_df
        self.measurement_df: pd.DataFrame | None = measurement_df
        self.parameter_df: pd.DataFrame | None = parameter_df
        self.visualization_df: pd.DataFrame | None = visualization_df
        self.observable_df: pd.DataFrame | None = observable_df
        self.mapping_df: pd.DataFrame | None = mapping_df
        self.model: Model | None = model
        self.extensions_config = extensions_config or {}
        self.validation_tasks: list[ValidationTask] = (
            default_validation_tasks.copy()
        )
=======
>>>>>>> 8614c02e
        self.config = config
        self.model: Model | None = model
        self.validation_tasks: list[ValidationTask] = (
            default_validation_tasks.copy()
        )

        self.observable_table = observable_table or core.ObservableTable(
            observables=[]
        )
        self.condition_table = condition_table or core.ConditionTable(
            conditions=[]
        )
        self.experiment_table = experiment_table or core.ExperimentTable(
            experiments=[]
        )
        self.measurement_table = measurement_table or core.MeasurementTable(
            measurements=[]
        )
        self.mapping_table = mapping_table or core.MappingTable(mappings=[])
        self.parameter_table = parameter_table or core.ParameterTable(
            parameters=[]
        )

        self.visualization_df = visualization_df

    def __str__(self):
        model = f"with model ({self.model})" if self.model else "without model"

        ne = len(self.experiment_table.experiments)
        experiments = f"{ne} experiments"

        nc = len(self.condition_table.conditions)
        conditions = f"{nc} conditions"

        no = len(self.observable_table.observables)
        observables = f"{no} observables"

        nm = len(self.measurement_table.measurements)
        measurements = f"{nm} measurements"

        nest = self.parameter_table.n_estimated
        parameters = f"{nest} estimated parameters"

        return (
            f"PEtab Problem {model}, {conditions}, {experiments}, "
            f"{observables}, {measurements}, {parameters}"
        )

    def __getitem__(self, key):
        """Get PEtab entity by ID.

        This allows accessing PEtab entities such as conditions, experiments,
        observables, and parameters by their ID.

        Accessing model entities is not currently not supported.
        """
        for table in (
            self.condition_table,
            self.experiment_table,
            self.observable_table,
            self.measurement_table,
            self.parameter_table,
            self.mapping_table,
        ):
            if table is not None:
                try:
                    return table[key]
                except KeyError:
                    pass

        raise KeyError(
            f"Entity with ID '{key}' not found in the PEtab problem"
        )

    @staticmethod
    def from_yaml(
        yaml_config: dict | Path | str, base_path: str | Path = None
    ) -> Problem:
        """
        Factory method to load model and tables as specified by YAML file.

        Arguments:
            yaml_config: PEtab configuration as dictionary or YAML file name
            base_path: Base directory or URL to resolve relative paths
        """
        if isinstance(yaml_config, Path):
            yaml_config = str(yaml_config)

        if isinstance(yaml_config, str):
            yaml_file = yaml_config
            if base_path is None:
                base_path = get_path_prefix(yaml_file)
            yaml_config = yaml.load_yaml(yaml_file)
        else:
            yaml_file = None

        def get_path(filename):
            if base_path is None:
                return filename
            return f"{base_path}/{filename}"

        if (format_version := parse_version(yaml_config[FORMAT_VERSION]))[
            0
        ] != 2:
            # If we got a path to a v1 yaml file, try to auto-upgrade
            from tempfile import TemporaryDirectory

            from .petab1to2 import petab1to2

            if format_version[0] == 1 and yaml_file:
                logging.debug(
                    "Auto-upgrading problem from PEtab 1.0 to PEtab 2.0"
                )
                with TemporaryDirectory() as tmpdirname:
                    try:
                        petab1to2(yaml_file, output_dir=tmpdirname)
                    except Exception as e:
                        raise ValueError(
                            "Failed to auto-upgrade PEtab 1.0 problem to "
                            "PEtab 2.0"
                        ) from e
                    return Problem.from_yaml(
                        Path(tmpdirname) / Path(yaml_file).name
                    )
            raise ValueError(
                "Provided PEtab files are of unsupported version "
                f"{yaml_config[FORMAT_VERSION]}."
            )

        if yaml.is_composite_problem(yaml_config):
            raise ValueError(
                "petab.v2.Problem.from_yaml() can only be used for "
                "yaml files comprising a single model. "
                "Consider using "
                "petab.v2.CompositeProblem.from_yaml() instead."
            )
        config = ProblemConfig(
            **yaml_config, base_path=base_path, filepath=yaml_file
        )
        problem0 = config.problems[0]

        if isinstance(config.parameter_file, list):
            parameter_df = parameters.get_parameter_df(
                [get_path(f) for f in config.parameter_file]
            )
        else:
            parameter_df = (
                parameters.get_parameter_df(get_path(config.parameter_file))
                if config.parameter_file
                else None
            )

        if len(problem0.model_files or []) > 1:
            # TODO https://github.com/PEtab-dev/libpetab-python/issues/6
            raise NotImplementedError(
                "Support for multiple models is not yet implemented."
            )
        model = None
        if problem0.model_files:
            model_id, model_info = next(iter(problem0.model_files.items()))
            model = model_factory(
                get_path(model_info.location),
                model_info.language,
                model_id=model_id,
            )

        measurement_files = [get_path(f) for f in problem0.measurement_files]
        # If there are multiple tables, we will merge them
        measurement_df = (
            concat_tables(measurement_files, measurements.get_measurement_df)
            if measurement_files
            else None
        )

        condition_files = [get_path(f) for f in problem0.condition_files]
        # If there are multiple tables, we will merge them
        condition_df = (
            concat_tables(condition_files, conditions.get_condition_df)
            if condition_files
            else None
        )

        experiment_files = [get_path(f) for f in problem0.experiment_files]
        # If there are multiple tables, we will merge them
        experiment_df = (
            concat_tables(experiment_files, experiments.get_experiment_df)
            if experiment_files
            else None
        )

        visualization_files = [
            get_path(f) for f in problem0.visualization_files
        ]
        # If there are multiple tables, we will merge them
        visualization_df = (
            concat_tables(visualization_files, get_visualization_df)
            if visualization_files
            else None
        )

        observable_files = [get_path(f) for f in problem0.observable_files]
        # If there are multiple tables, we will merge them
        observable_df = (
            concat_tables(observable_files, observables.get_observable_df)
            if observable_files
            else None
        )

        mapping_files = [get_path(f) for f in problem0.mapping_files]
        # If there are multiple tables, we will merge them
        mapping_df = (
            concat_tables(mapping_files, mapping.get_mapping_df)
            if mapping_files
            else None
        )

        return Problem.from_dfs(
            condition_df=condition_df,
            experiment_df=experiment_df,
            measurement_df=measurement_df,
            parameter_df=parameter_df,
            observable_df=observable_df,
            model=model,
            visualization_df=visualization_df,
            mapping_df=mapping_df,
            config=config,
        )

    @staticmethod
    def from_dfs(
        model: Model = None,
        condition_df: pd.DataFrame = None,
        experiment_df: pd.DataFrame = None,
        measurement_df: pd.DataFrame = None,
        parameter_df: pd.DataFrame = None,
        visualization_df: pd.DataFrame = None,
        observable_df: pd.DataFrame = None,
        mapping_df: pd.DataFrame = None,
        config: ProblemConfig = None,
    ):
        """
        Construct a PEtab problem from dataframes.

        Parameters:
            condition_df: PEtab condition table
            experiment_df: PEtab experiment table
            measurement_df: PEtab measurement table
            parameter_df: PEtab parameter table
            observable_df: PEtab observable table
            visualization_df: PEtab visualization table
            mapping_df: PEtab mapping table
            model: The underlying model
            config: The PEtab problem configuration
        """

        observable_table = core.ObservableTable.from_df(observable_df)
        condition_table = core.ConditionTable.from_df(condition_df)
        experiment_table = core.ExperimentTable.from_df(experiment_df)
        measurement_table = core.MeasurementTable.from_df(measurement_df)
        mapping_table = core.MappingTable.from_df(mapping_df)
        parameter_table = core.ParameterTable.from_df(parameter_df)

        return Problem(
            model=model,
            condition_table=condition_table,
            experiment_table=experiment_table,
            observable_table=observable_table,
            measurement_table=measurement_table,
            parameter_table=parameter_table,
            mapping_table=mapping_table,
            visualization_df=visualization_df,
            config=config,
        )

    @staticmethod
    def from_combine(filename: Path | str) -> Problem:
        """Read PEtab COMBINE archive (http://co.mbine.org/documents/archive).

        See also :py:func:`petab.v2.create_combine_archive`.

        Arguments:
            filename: Path to the PEtab-COMBINE archive

        Returns:
            A :py:class:`petab.v2.Problem` instance.
        """
        # function-level import, because module-level import interfered with
        # other SWIG interfaces
        try:
            import libcombine
        except ImportError as e:
            raise ImportError(
                "To use PEtab's COMBINE functionality, libcombine "
                "(python-libcombine) must be installed."
            ) from e

        archive = libcombine.CombineArchive()
        if archive.initializeFromArchive(str(filename)) is None:
            raise ValueError(f"Invalid Combine Archive: {filename}")

        with tempfile.TemporaryDirectory() as tmpdirname:
            archive.extractTo(tmpdirname)
            problem = Problem.from_yaml(
                os.path.join(tmpdirname, archive.getMasterFile().getLocation())
            )
        archive.cleanUp()

        return problem

    @staticmethod
    def get_problem(problem: str | Path | Problem) -> Problem:
        """Get a PEtab problem from a file or a problem object.

        Arguments:
            problem: Path to a PEtab problem file or a PEtab problem object.

        Returns:
            A PEtab problem object.
        """
        if isinstance(problem, Problem):
            return problem

        if isinstance(problem, str | Path):
            return Problem.from_yaml(problem)

        raise TypeError(
            "The argument `problem` must be a path to a PEtab problem file "
            "or a PEtab problem object."
        )

    @property
    def condition_df(self) -> pd.DataFrame | None:
        """Condition table as DataFrame."""
        # TODO: return empty df?
        return self.condition_table.to_df() if self.condition_table else None

    @condition_df.setter
    def condition_df(self, value: pd.DataFrame):
        self.condition_table = core.ConditionTable.from_df(value)

    @property
    def experiment_df(self) -> pd.DataFrame | None:
        """Experiment table as DataFrame."""
        return self.experiment_table.to_df() if self.experiment_table else None

    @experiment_df.setter
    def experiment_df(self, value: pd.DataFrame):
        self.experiment_table = core.ExperimentTable.from_df(value)

    @property
    def measurement_df(self) -> pd.DataFrame | None:
        """Measurement table as DataFrame."""
        return (
            self.measurement_table.to_df() if self.measurement_table else None
        )

    @measurement_df.setter
    def measurement_df(self, value: pd.DataFrame):
        self.measurement_table = core.MeasurementTable.from_df(value)

    @property
    def parameter_df(self) -> pd.DataFrame | None:
        """Parameter table as DataFrame."""
        return self.parameter_table.to_df() if self.parameter_table else None

    @parameter_df.setter
    def parameter_df(self, value: pd.DataFrame):
        self.parameter_table = core.ParameterTable.from_df(value)

    @property
    def observable_df(self) -> pd.DataFrame | None:
        """Observable table as DataFrame."""
        return self.observable_table.to_df() if self.observable_table else None

    @observable_df.setter
    def observable_df(self, value: pd.DataFrame):
        self.observable_table = core.ObservableTable.from_df(value)

    @property
    def mapping_df(self) -> pd.DataFrame | None:
        """Mapping table as DataFrame."""
        return self.mapping_table.to_df() if self.mapping_table else None

    @mapping_df.setter
    def mapping_df(self, value: pd.DataFrame):
        self.mapping_table = core.MappingTable.from_df(value)

    def get_optimization_parameters(self) -> list[str]:
        """
        Get the list of optimization parameter IDs from parameter table.

        Arguments:
            parameter_df: PEtab parameter DataFrame

        Returns:
            A list of IDs of parameters selected for optimization
            (i.e., those with estimate = True).
        """
        return [p.id for p in self.parameter_table.parameters if p.estimate]

    def get_optimization_parameter_scales(self) -> dict[str, str]:
        """
        Return list of optimization parameter scaling strings.

        See :py:func:`petab.parameters.get_optimization_parameters`.
        """
        # TODO: to be removed in v2?
        return parameters.get_optimization_parameter_scaling(self.parameter_df)

    def get_observable_ids(self) -> list[str]:
        """
        Returns dictionary of observable ids.
        """
        return [o.id for o in self.observable_table.observables]

    def _apply_mask(self, v: list, free: bool = True, fixed: bool = True):
        """Apply mask of only free or only fixed values.

        Parameters
        ----------
        v:
            The full vector the mask is to be applied to.
        free:
            Whether to return free parameters, i.e., parameters to estimate.
        fixed:
            Whether to return fixed parameters, i.e., parameters not to
            estimate.

        Returns
        -------
        The reduced vector with applied mask.
        """
        if not free and not fixed:
            return []
        if not free:
            return [v[ix] for ix in self.x_fixed_indices]
        if not fixed:
            return [v[ix] for ix in self.x_free_indices]
        return v

    def get_x_ids(self, free: bool = True, fixed: bool = True):
        """Generic function to get parameter ids.

        Parameters
        ----------
        free:
            Whether to return free parameters, i.e. parameters to estimate.
        fixed:
            Whether to return fixed parameters, i.e. parameters not to
            estimate.

        Returns
        -------
        The parameter IDs.
        """
        v = [p.id for p in self.parameter_table.parameters]
        return self._apply_mask(v, free=free, fixed=fixed)

    @property
    def x_ids(self) -> list[str]:
        """Parameter table parameter IDs"""
        return self.get_x_ids()

    @property
    def x_free_ids(self) -> list[str]:
        """Parameter table parameter IDs, for free parameters."""
        return self.get_x_ids(fixed=False)

    @property
    def x_fixed_ids(self) -> list[str]:
        """Parameter table parameter IDs, for fixed parameters."""
        return self.get_x_ids(free=False)

    def get_x_nominal(
        self, free: bool = True, fixed: bool = True, scaled: bool = False
    ) -> list:
        """Generic function to get parameter nominal values.

        Parameters
        ----------
        free:
            Whether to return free parameters, i.e. parameters to estimate.
        fixed:
            Whether to return fixed parameters, i.e. parameters not to
            estimate.
        scaled:
            Whether to scale the values according to the parameter scale,
            or return them on linear scale.

        Returns
        -------
        The parameter nominal values.
        """
        v = [
            p.nominal_value if p.nominal_value is not None else nan
            for p in self.parameter_table.parameters
        ]

        if scaled:
            v = list(
                parameters.map_scale(v, self.parameter_df[PARAMETER_SCALE])
            )
        return self._apply_mask(v, free=free, fixed=fixed)

    @property
    def x_nominal(self) -> list:
        """Parameter table nominal values"""
        return self.get_x_nominal()

    @property
    def x_nominal_free(self) -> list:
        """Parameter table nominal values, for free parameters."""
        return self.get_x_nominal(fixed=False)

    @property
    def x_nominal_fixed(self) -> list:
        """Parameter table nominal values, for fixed parameters."""
        return self.get_x_nominal(free=False)

    @property
    def x_nominal_scaled(self) -> list:
        """Parameter table nominal values with applied parameter scaling"""
        return self.get_x_nominal(scaled=True)

    @property
    def x_nominal_free_scaled(self) -> list:
        """Parameter table nominal values with applied parameter scaling,
        for free parameters.
        """
        return self.get_x_nominal(fixed=False, scaled=True)

    @property
    def x_nominal_fixed_scaled(self) -> list:
        """Parameter table nominal values with applied parameter scaling,
        for fixed parameters.
        """
        return self.get_x_nominal(free=False, scaled=True)

    def get_lb(
        self, free: bool = True, fixed: bool = True, scaled: bool = False
    ):
        """Generic function to get lower parameter bounds.

        Parameters
        ----------
        free:
            Whether to return free parameters, i.e. parameters to estimate.
        fixed:
            Whether to return fixed parameters, i.e. parameters not to
            estimate.
        scaled:
            Whether to scale the values according to the parameter scale,
            or return them on linear scale.

        Returns
        -------
        The lower parameter bounds.
        """
        v = [
            p.lb if p.lb is not None else nan
            for p in self.parameter_table.parameters
        ]
        if scaled:
            v = list(
                parameters.map_scale(v, self.parameter_df[PARAMETER_SCALE])
            )
        return self._apply_mask(v, free=free, fixed=fixed)

    @property
    def lb(self) -> list:
        """Parameter table lower bounds."""
        return self.get_lb()

    @property
    def lb_scaled(self) -> list:
        """Parameter table lower bounds with applied parameter scaling"""
        return self.get_lb(scaled=True)

    def get_ub(
        self, free: bool = True, fixed: bool = True, scaled: bool = False
    ):
        """Generic function to get upper parameter bounds.

        Parameters
        ----------
        free:
            Whether to return free parameters, i.e. parameters to estimate.
        fixed:
            Whether to return fixed parameters, i.e. parameters not to
            estimate.
        scaled:
            Whether to scale the values according to the parameter scale,
            or return them on linear scale.

        Returns
        -------
        The upper parameter bounds.
        """
        v = [
            p.ub if p.ub is not None else nan
            for p in self.parameter_table.parameters
        ]
        if scaled:
            v = list(
                parameters.map_scale(v, self.parameter_df[PARAMETER_SCALE])
            )
        return self._apply_mask(v, free=free, fixed=fixed)

    @property
    def ub(self) -> list:
        """Parameter table upper bounds"""
        return self.get_ub()

    @property
    def ub_scaled(self) -> list:
        """Parameter table upper bounds with applied parameter scaling"""
        return self.get_ub(scaled=True)

    @property
    def x_free_indices(self) -> list[int]:
        """Parameter table estimated parameter indices."""
        return [
            i
            for i, p in enumerate(self.parameter_table.parameters)
            if p.estimate
        ]

    @property
    def x_fixed_indices(self) -> list[int]:
        """Parameter table non-estimated parameter indices."""
        return [
            i
            for i, p in enumerate(self.parameter_table.parameters)
            if not p.estimate
        ]

    # TODO remove in v2?
    def get_optimization_to_simulation_parameter_mapping(self, **kwargs):
        """
        See
        :py:func:`petab.parameter_mapping.get_optimization_to_simulation_parameter_mapping`,
        to which all keyword arguments are forwarded.
        """
        return (
            parameter_mapping.get_optimization_to_simulation_parameter_mapping(
                condition_df=self.condition_df,
                measurement_df=self.measurement_df,
                parameter_df=self.parameter_df,
                observable_df=self.observable_df,
                model=self.model,
                **kwargs,
            )
        )

    def sample_parameter_startpoints(self, n_starts: int = 100, **kwargs):
        """Create 2D array with starting points for optimization

        See :py:func:`petab.sample_parameter_startpoints`.
        """
        return sampling.sample_parameter_startpoints(
            self.parameter_df, n_starts=n_starts, **kwargs
        )

    def sample_parameter_startpoints_dict(
        self, n_starts: int = 100
    ) -> list[dict[str, float]]:
        """Create dictionaries with starting points for optimization

        See also :py:func:`petab.sample_parameter_startpoints`.

        Returns:
            A list of dictionaries with parameter IDs mapping to samples
            parameter values.
        """
        return [
            dict(zip(self.x_free_ids, parameter_values, strict=True))
            for parameter_values in self.sample_parameter_startpoints(
                n_starts=n_starts
            )
        ]

    # TODO: remove in v2?
    def unscale_parameters(
        self,
        x_dict: dict[str, float],
    ) -> dict[str, float]:
        """Unscale parameter values.

        Parameters
        ----------
        x_dict:
            Keys are parameter IDs in the PEtab problem, values are scaled
            parameter values.

        Returns
        -------
        The unscaled parameter values.
        """
        return {
            parameter_id: parameters.unscale(
                parameter_value,
                self.parameter_df[PARAMETER_SCALE][parameter_id],
            )
            for parameter_id, parameter_value in x_dict.items()
        }

    # TODO: remove in v2?
    def scale_parameters(
        self,
        x_dict: dict[str, float],
    ) -> dict[str, float]:
        """Scale parameter values.

        Parameters
        ----------
        x_dict:
            Keys are parameter IDs in the PEtab problem, values are unscaled
            parameter values.

        Returns
        -------
        The scaled parameter values.
        """
        return {
            parameter_id: parameters.scale(
                parameter_value,
                self.parameter_df[PARAMETER_SCALE][parameter_id],
            )
            for parameter_id, parameter_value in x_dict.items()
        }

    @property
    def n_estimated(self) -> int:
        """The number of estimated parameters."""
        return len(self.x_free_indices)

    @property
    def n_measurements(self) -> int:
        """Number of measurements."""
        return len(self.measurement_table.measurements)

    # TODO: update after implementing priors in `Parameter`
    @property
    def n_priors(self) -> int:
        """Number of priors."""
        if OBJECTIVE_PRIOR_PARAMETERS not in self.parameter_df:
            return 0

        return self.parameter_df[OBJECTIVE_PRIOR_PARAMETERS].notna().sum()

    def validate(
        self, validation_tasks: list[ValidationTask] = None
    ) -> ValidationResultList:
        """Validate the PEtab problem.

        Arguments:
            validation_tasks: List of validation tasks to run. If ``None``
             or empty, :attr:`Problem.validation_tasks` are used.
        Returns:
            A list of validation results.
        """
        from ..v2.lint import (
            ValidationIssue,
            ValidationIssueSeverity,
            ValidationResultList,
        )

        validation_results = ValidationResultList()
        if self.config.extensions:
            extensions = ",".join(e.name for e in self.config.extensions)
            validation_results.append(
                ValidationIssue(
                    ValidationIssueSeverity.WARNING,
                    "Validation of PEtab extensions is not yet implemented, "
                    "but the given problem uses the following extensions: "
                    f"{extensions}",
                )
            )

        for task in validation_tasks or self.validation_tasks:
            try:
                cur_result = task.run(self)
            except Exception as e:
                cur_result = ValidationIssue(
                    ValidationIssueSeverity.CRITICAL,
                    f"Validation task {task} failed with exception: {e}\n"
                    f"{traceback.format_exc()}",
                )

            if cur_result:
                validation_results.append(cur_result)

                if cur_result.level == ValidationIssueSeverity.CRITICAL:
                    break

        return validation_results

    def add_condition(
        self, id_: str, name: str = None, **kwargs: Number | str | sp.Expr
    ):
        """Add a simulation condition to the problem.

        Arguments:
            id_: The condition id
            name: The condition name
            kwargs: Entities to be added to the condition table in the form
                `target_id=target_value`.
        """
        if not kwargs:
            raise ValueError("Cannot add condition without any changes")

        changes = [
            core.Change(target_id=target_id, target_value=target_value)
            for target_id, target_value in kwargs.items()
        ]
        self.condition_table.conditions.append(
            core.Condition(id=id_, changes=changes)
        )
        if name is not None:
            self.mapping_table.mappings.append(
                core.Mapping(
                    petab_id=id_,
                    name=name,
                )
            )

    def add_observable(
        self,
        id_: str,
        formula: str,
        noise_formula: str | float | int = None,
        noise_distribution: str = None,
        transform: str = None,
        name: str = None,
        **kwargs,
    ):
        """Add an observable to the problem.

        Arguments:
            id_: The observable id
            formula: The observable formula
            noise_formula: The noise formula
            noise_distribution: The noise distribution
            transform: The observable transformation
            name: The observable name
            kwargs: additional columns/values to add to the observable table

        """
        record = {
            OBSERVABLE_ID: id_,
            OBSERVABLE_FORMULA: formula,
        }
        if name is not None:
            record[OBSERVABLE_NAME] = name
        if noise_formula is not None:
            record[NOISE_FORMULA] = noise_formula
        if noise_distribution is not None:
            record[NOISE_DISTRIBUTION] = noise_distribution
        if transform is not None:
            record[OBSERVABLE_TRANSFORMATION] = transform
        record.update(kwargs)

        self.observable_table += core.Observable(**record)

    def add_parameter(
        self,
        id_: str,
        estimate: bool | str = True,
        nominal_value: Number | None = None,
        scale: str = None,
        lb: Number = None,
        ub: Number = None,
        init_prior_type: str = None,
        init_prior_pars: str | Sequence = None,
        obj_prior_type: str = None,
        obj_prior_pars: str | Sequence = None,
        **kwargs,
    ):
        """Add a parameter to the problem.

        Arguments:
            id_: The parameter id
            estimate: Whether the parameter is estimated
            nominal_value: The nominal value of the parameter
            scale: The parameter scale
            lb: The lower bound of the parameter
            ub: The upper bound of the parameter
            init_prior_type: The type of the initialization prior distribution
            init_prior_pars: The parameters of the initialization prior
                distribution
            obj_prior_type: The type of the objective prior distribution
            obj_prior_pars: The parameters of the objective prior distribution
            kwargs: additional columns/values to add to the parameter table
        """
        record = {
            PARAMETER_ID: id_,
        }
        if estimate is not None:
            record[ESTIMATE] = estimate
        if nominal_value is not None:
            record[NOMINAL_VALUE] = nominal_value
        if scale is not None:
            record[PARAMETER_SCALE] = scale
        if lb is not None:
            record[LOWER_BOUND] = lb
        if ub is not None:
            record[UPPER_BOUND] = ub
        if init_prior_type is not None:
            record[INITIALIZATION_PRIOR_TYPE] = init_prior_type
        if init_prior_pars is not None:
            if not isinstance(init_prior_pars, str):
                init_prior_pars = PARAMETER_SEPARATOR.join(
                    map(str, init_prior_pars)
                )
            record[INITIALIZATION_PRIOR_PARAMETERS] = init_prior_pars
        if obj_prior_type is not None:
            record[OBJECTIVE_PRIOR_TYPE] = obj_prior_type
        if obj_prior_pars is not None:
            if not isinstance(obj_prior_pars, str):
                obj_prior_pars = PARAMETER_SEPARATOR.join(
                    map(str, obj_prior_pars)
                )
            record[OBJECTIVE_PRIOR_PARAMETERS] = obj_prior_pars
        record.update(kwargs)

        self.parameter_table += core.Parameter(**record)

    def add_measurement(
        self,
        obs_id: str,
        experiment_id: str,
        time: float,
        measurement: float,
        observable_parameters: Sequence[str | float] | str | float = None,
        noise_parameters: Sequence[str | float] | str | float = None,
    ):
        """Add a measurement to the problem.

        Arguments:
            obs_id: The observable ID
            experiment_id: The experiment ID
            time: The measurement time
            measurement: The measurement value
            observable_parameters: The observable parameters
            noise_parameters: The noise parameters
        """
        if observable_parameters is not None and not isinstance(
            observable_parameters, Sequence
        ):
            observable_parameters = [observable_parameters]
        if noise_parameters is not None and not isinstance(
            noise_parameters, Sequence
        ):
            noise_parameters = [noise_parameters]

        self.measurement_table.measurements.append(
            core.Measurement(
                observable_id=obs_id,
                experiment_id=experiment_id,
                time=time,
                measurement=measurement,
                observable_parameters=observable_parameters,
                noise_parameters=noise_parameters,
            )
        )

    def add_mapping(self, petab_id: str, model_id: str, name: str = None):
        """Add a mapping table entry to the problem.

        Arguments:
            petab_id: The new PEtab-compatible ID mapping to `model_id`
            model_id: The ID of some entity in the model
        """
        self.mapping_table.mappings.append(
            core.Mapping(petab_id=petab_id, model_id=model_id, name=name)
        )

    def add_experiment(self, id_: str, *args):
        """Add an experiment to the problem.

        :param id_: The experiment ID.
        :param args: Timepoints and associated conditions:
            ``time_1, condition_id_1, time_2, condition_id_2, ...``.
        """
        if len(args) % 2 != 0:
            raise ValueError(
                "Arguments must be pairs of timepoints and condition IDs."
            )

        periods = [
            core.ExperimentPeriod(time=args[i], condition_id=args[i + 1])
            for i in range(0, len(args), 2)
        ]

        self.experiment_table.experiments.append(
            core.Experiment(id=id_, periods=periods)
        )

    def __iadd__(self, other):
        """Add Observable, Parameter, Measurement, Condition, or Experiment"""
        from .core import (
            Condition,
            Experiment,
            Measurement,
            Observable,
            Parameter,
        )

        if isinstance(other, Observable):
            self.observable_table += other
        elif isinstance(other, Parameter):
            self.parameter_table += other
        elif isinstance(other, Measurement):
            self.measurement_table += other
        elif isinstance(other, Condition):
            self.condition_table += other
        elif isinstance(other, Experiment):
            self.experiment_table += other
        else:
            raise ValueError(
                f"Cannot add object of type {type(other)} to Problem."
            )
        return self


class ModelFile(BaseModel):
    """A file in the PEtab problem configuration."""

    location: str | AnyUrl
    language: str


class SubProblem(BaseModel):
    """A `problems` object in the PEtab problem configuration."""

    # TODO: consider changing str to Path
    model_files: dict[str, ModelFile] | None = {}
    measurement_files: list[str | AnyUrl] = []
    condition_files: list[str | AnyUrl] = []
    experiment_files: list[str | AnyUrl] = []
    observable_files: list[str | AnyUrl] = []
    visualization_files: list[str | AnyUrl] = []
    mapping_files: list[str | AnyUrl] = []


class ExtensionConfig(BaseModel):
    """The configuration of a PEtab extension."""

    name: str
    version: str
    config: dict


class ProblemConfig(BaseModel):
    """The PEtab problem configuration."""

    #: The path to the PEtab problem configuration.
    filepath: str | AnyUrl | None = Field(
        None,
        description="The path to the PEtab problem configuration.",
        exclude=True,
    )
    #: The base path to resolve relative paths.
    base_path: str | AnyUrl | None = Field(
        None,
        description="The base path to resolve relative paths.",
        exclude=True,
    )
    #: The PEtab format version.
    format_version: str = "2.0.0"
    #: The path to the parameter file, relative to ``base_path``.
    parameter_file: str | AnyUrl | None = None
    #: The list of problems in the configuration.
    problems: list[SubProblem] = []
    #: Extensiions used by the problem.
    extensions: list[ExtensionConfig] = []

    def to_yaml(self, filename: str | Path):
        """Write the configuration to a YAML file.

        :param filename: Destination file name. The parent directory will be
            created if necessary.
        """
        from ..v1.yaml import write_yaml

        write_yaml(self.model_dump(), filename)

    @property
    def format_version_tuple(self) -> tuple[int, int, int, str]:
        """The format version as a tuple of major/minor/patch `int`s and a
        suffix."""
        return parse_version(self.format_version)<|MERGE_RESOLUTION|>--- conflicted
+++ resolved
@@ -72,21 +72,6 @@
     ):
         from ..v2.lint import default_validation_tasks
 
-<<<<<<< HEAD
-        self.condition_df: pd.DataFrame | None = condition_df
-        self.experiment_df: pd.DataFrame | None = experiment_df
-        self.measurement_df: pd.DataFrame | None = measurement_df
-        self.parameter_df: pd.DataFrame | None = parameter_df
-        self.visualization_df: pd.DataFrame | None = visualization_df
-        self.observable_df: pd.DataFrame | None = observable_df
-        self.mapping_df: pd.DataFrame | None = mapping_df
-        self.model: Model | None = model
-        self.extensions_config = extensions_config or {}
-        self.validation_tasks: list[ValidationTask] = (
-            default_validation_tasks.copy()
-        )
-=======
->>>>>>> 8614c02e
         self.config = config
         self.model: Model | None = model
         self.validation_tasks: list[ValidationTask] = (
