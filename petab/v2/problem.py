"""PEtab v2 problems."""

from __future__ import annotations

import logging
import os
import tempfile
import traceback
from collections.abc import Sequence
from itertools import chain
from math import nan
from numbers import Number
from pathlib import Path
from typing import TYPE_CHECKING, Any

import numpy as np
import pandas as pd
import sympy as sp
from pydantic import AnyUrl, BaseModel, Field, field_validator

from ..v1 import (
    parameter_mapping,
    parameters,
    validate_yaml_syntax,
    yaml,
)
from ..v1.core import concat_tables
from ..v1.distributions import Distribution
from ..v1.models.model import Model, model_factory
from ..v1.yaml import get_path_prefix
from ..v2.C import *  # noqa: F403
from ..versions import parse_version
from . import core

if TYPE_CHECKING:
    from ..v2.lint import ValidationResultList, ValidationTask


__all__ = ["Problem", "ProblemConfig"]


class Problem:
    """
    PEtab parameter estimation problem

    A PEtab parameter estimation problem as defined by

    - model
    - condition table
    - experiment table
    - measurement table
    - parameter table
    - observable table
    - mapping table

    See also :doc:`petab:v2/documentation_data_format`.
    """

    def __init__(
        self,
        model: Model = None,
<<<<<<< HEAD
        condition_table: core.ConditionTable = None,
        experiment_table: core.ExperimentTable = None,
        observable_table: core.ObservableTable = None,
        measurement_table: core.MeasurementTable = None,
        parameter_table: core.ParameterTable = None,
        mapping_table: core.MappingTable = None,
=======
        condition_tables: list[core.ConditionTable] = None,
        experiment_tables: list[core.ExperimentTable] = None,
        observable_tables: list[core.ObservableTable] = None,
        measurement_tables: list[core.MeasurementTable] = None,
        parameter_tables: list[core.ParameterTable] = None,
        mapping_tables: list[core.MappingTable] = None,
        # TODO: remove
        visualization_df: pd.DataFrame = None,
>>>>>>> fb36efa5
        config: ProblemConfig = None,
    ):
        from ..v2.lint import default_validation_tasks

        self.config = config
        self.model: Model | None = model
        self.validation_tasks: list[ValidationTask] = (
            default_validation_tasks.copy()
        )

        self.observable_tables = observable_tables or [
            core.ObservableTable(observables=[])
        ]
        self.condition_tables = condition_tables or [
            core.ConditionTable(conditions=[])
        ]
        self.experiment_tables = experiment_tables or [
            core.ExperimentTable(experiments=[])
        ]
        self.measurement_tables = measurement_tables or [
            core.MeasurementTable(measurements=[])
        ]
        self.mapping_tables = mapping_tables or [
            core.MappingTable(mappings=[])
        ]
        self.parameter_tables = parameter_tables or [
            core.ParameterTable(parameters=[])
        ]

    def __str__(self):
        model = f"with model ({self.model})" if self.model else "without model"

        ne = len(self.experiments)
        experiments = f"{ne} experiments"

        nc = len(self.conditions)
        conditions = f"{nc} conditions"

        no = len(self.observables)
        observables = f"{no} observables"

        nm = len(self.measurements)
        measurements = f"{nm} measurements"

        nest = sum(pt.n_estimated for pt in self.parameter_tables)
        parameters = f"{nest} estimated parameters"

        return (
            f"PEtab Problem {model}, {conditions}, {experiments}, "
            f"{observables}, {measurements}, {parameters}"
        )

    def __getitem__(self, key):
        """Get PEtab entity by ID.

        This allows accessing PEtab entities such as conditions, experiments,
        observables, and parameters by their ID.

        Accessing model entities is not currently not supported.
        """
        for table_list in (
            self.condition_tables,
            self.experiment_tables,
            self.observable_tables,
            self.measurement_tables,
            self.parameter_tables,
            self.mapping_tables,
        ):
            for table in table_list:
                try:
                    return table[key]
                except KeyError:
                    pass

        raise KeyError(
            f"Entity with ID '{key}' not found in the PEtab problem"
        )

    @staticmethod
    def from_yaml(
        yaml_config: dict | Path | str, base_path: str | Path = None
    ) -> Problem:
        """
        Factory method to load model and tables as specified by YAML file.

        Arguments:
            yaml_config: PEtab configuration as dictionary or YAML file name
            base_path: Base directory or URL to resolve relative paths
        """
        if isinstance(yaml_config, Path):
            yaml_config = str(yaml_config)

        if isinstance(yaml_config, str):
            yaml_file = yaml_config
            if base_path is None:
                base_path = get_path_prefix(yaml_file)
            yaml_config = yaml.load_yaml(yaml_file)
        else:
            yaml_file = None

        validate_yaml_syntax(yaml_config)

        def get_path(filename):
            if base_path is None:
                return filename
            return f"{base_path}/{filename}"

        if (format_version := parse_version(yaml_config[FORMAT_VERSION]))[
            0
        ] != 2:
            # If we got a path to a v1 yaml file, try to auto-upgrade
            from tempfile import TemporaryDirectory

            from .petab1to2 import petab1to2

            if format_version[0] == 1 and yaml_file:
                logging.debug(
                    "Auto-upgrading problem from PEtab 1.0 to PEtab 2.0"
                )
                with TemporaryDirectory() as tmpdirname:
                    try:
                        petab1to2(yaml_file, output_dir=tmpdirname)
                    except Exception as e:
                        raise ValueError(
                            "Failed to auto-upgrade PEtab 1.0 problem to "
                            "PEtab 2.0"
                        ) from e
                    return Problem.from_yaml(
                        Path(tmpdirname) / Path(yaml_file).name
                    )
            raise ValueError(
                "Provided PEtab files are of unsupported version "
                f"{yaml_config[FORMAT_VERSION]}."
            )

        if len(yaml_config[MODEL_FILES]) > 1:
            raise ValueError(
                "petab.v2.Problem.from_yaml() can only be used for "
                "yaml files comprising a single model. "
                "Consider using "
                "petab.v2.CompositeProblem.from_yaml() instead."
            )
        config = ProblemConfig(
            **yaml_config, base_path=base_path, filepath=yaml_file
        )
        parameter_tables = [
            core.ParameterTable.from_tsv(get_path(f))
            for f in config.parameter_files
        ]

        if len(config.model_files or []) > 1:
            # TODO https://github.com/PEtab-dev/libpetab-python/issues/6
            raise NotImplementedError(
                "Support for multiple models is not yet implemented."
            )
        model = None
        if config.model_files:
            model_id, model_info = next(iter(config.model_files.items()))
            model = model_factory(
                get_path(model_info.location),
                model_info.language,
                model_id=model_id,
            )

        measurement_tables = (
            [
                core.MeasurementTable.from_tsv(get_path(f))
                for f in config.measurement_files
            ]
            if config.measurement_files
            else None
        )

        condition_tables = (
            [
                core.ConditionTable.from_tsv(get_path(f))
                for f in config.condition_files
            ]
            if config.condition_files
            else None
        )

        experiment_tables = (
            [
                core.ExperimentTable.from_tsv(get_path(f))
                for f in config.experiment_files
            ]
            if config.experiment_files
            else None
        )

<<<<<<< HEAD
        observable_files = [get_path(f) for f in config.observable_files]
        # If there are multiple tables, we will merge them
        observable_df = (
            concat_tables(observable_files, observables.get_observable_df)
            if observable_files
=======
        # TODO: remove in v2?!
        visualization_files = [get_path(f) for f in config.visualization_files]
        # If there are multiple tables, we will merge them
        visualization_df = (
            concat_tables(visualization_files, get_visualization_df)
            if visualization_files
            else None
        )

        observable_tables = (
            [
                core.ObservableTable.from_tsv(get_path(f))
                for f in config.observable_files
            ]
            if config.observable_files
>>>>>>> fb36efa5
            else None
        )

        mapping_tables = (
            [
                core.MappingTable.from_tsv(get_path(f))
                for f in config.mapping_files
            ]
            if config.mapping_files
            else None
        )

        return Problem(
            config=config,
            model=model,
<<<<<<< HEAD
            mapping_df=mapping_df,
            config=config,
=======
            condition_tables=condition_tables,
            experiment_tables=experiment_tables,
            observable_tables=observable_tables,
            measurement_tables=measurement_tables,
            parameter_tables=parameter_tables,
            mapping_tables=mapping_tables,
            visualization_df=visualization_df,
>>>>>>> fb36efa5
        )

    @staticmethod
    def from_dfs(
        model: Model = None,
        condition_df: pd.DataFrame = None,
        experiment_df: pd.DataFrame = None,
        measurement_df: pd.DataFrame = None,
        parameter_df: pd.DataFrame = None,
        observable_df: pd.DataFrame = None,
        mapping_df: pd.DataFrame = None,
        config: ProblemConfig = None,
    ):
        """
        Construct a PEtab problem from dataframes.

        Parameters:
            condition_df: PEtab condition table
            experiment_df: PEtab experiment table
            measurement_df: PEtab measurement table
            parameter_df: PEtab parameter table
            observable_df: PEtab observable table
            mapping_df: PEtab mapping table
            model: The underlying model
            config: The PEtab problem configuration
        """

        observable_table = core.ObservableTable.from_df(observable_df)
        condition_table = core.ConditionTable.from_df(condition_df)
        experiment_table = core.ExperimentTable.from_df(experiment_df)
        measurement_table = core.MeasurementTable.from_df(measurement_df)
        mapping_table = core.MappingTable.from_df(mapping_df)
        parameter_table = core.ParameterTable.from_df(parameter_df)

        return Problem(
            model=model,
<<<<<<< HEAD
            condition_table=condition_table,
            experiment_table=experiment_table,
            observable_table=observable_table,
            measurement_table=measurement_table,
            parameter_table=parameter_table,
            mapping_table=mapping_table,
=======
            condition_tables=[condition_table],
            experiment_tables=[experiment_table],
            observable_tables=[observable_table],
            measurement_tables=[measurement_table],
            parameter_tables=[parameter_table],
            mapping_tables=[mapping_table],
            visualization_df=visualization_df,
>>>>>>> fb36efa5
            config=config,
        )

    @staticmethod
    def from_combine(filename: Path | str) -> Problem:
        """Read PEtab COMBINE archive (http://co.mbine.org/documents/archive).

        See also :py:func:`petab.v2.create_combine_archive`.

        Arguments:
            filename: Path to the PEtab-COMBINE archive

        Returns:
            A :py:class:`petab.v2.Problem` instance.
        """
        # function-level import, because module-level import interfered with
        # other SWIG interfaces
        try:
            import libcombine
        except ImportError as e:
            raise ImportError(
                "To use PEtab's COMBINE functionality, libcombine "
                "(python-libcombine) must be installed."
            ) from e

        archive = libcombine.CombineArchive()
        if archive.initializeFromArchive(str(filename)) is None:
            raise ValueError(f"Invalid Combine Archive: {filename}")

        with tempfile.TemporaryDirectory() as tmpdirname:
            archive.extractTo(tmpdirname)
            problem = Problem.from_yaml(
                os.path.join(tmpdirname, archive.getMasterFile().getLocation())
            )
        archive.cleanUp()

        return problem

    @staticmethod
    def get_problem(problem: str | Path | Problem) -> Problem:
        """Get a PEtab problem from a file or a problem object.

        Arguments:
            problem: Path to a PEtab problem file or a PEtab problem object.

        Returns:
            A PEtab problem object.
        """
        if isinstance(problem, Problem):
            return problem

        if isinstance(problem, str | Path):
            return Problem.from_yaml(problem)

        raise TypeError(
            "The argument `problem` must be a path to a PEtab problem file "
            "or a PEtab problem object."
        )

    @property
    def condition_df(self) -> pd.DataFrame | None:
        """Combined condition tables as DataFrame."""
        conditions = self.conditions
        return (
            core.ConditionTable(conditions=conditions).to_df()
            if conditions
            else None
        )

    @condition_df.setter
    def condition_df(self, value: pd.DataFrame):
        self.condition_tables = [core.ConditionTable.from_df(value)]

    @property
    def experiment_df(self) -> pd.DataFrame | None:
        """Experiment table as DataFrame."""
        return (
            core.ExperimentTable(experiments=experiments).to_df()
            if (experiments := self.experiments)
            else None
        )

    @experiment_df.setter
    def experiment_df(self, value: pd.DataFrame):
        self.experiment_tables = [core.ExperimentTable.from_df(value)]

    @property
    def measurement_df(self) -> pd.DataFrame | None:
        """Combined measurement tables as DataFrame."""
        measurements = self.measurements
        return (
            core.MeasurementTable(measurements=measurements).to_df()
            if measurements
            else None
        )

    @measurement_df.setter
    def measurement_df(self, value: pd.DataFrame):
        self.measurement_tables = [core.MeasurementTable.from_df(value)]

    @property
    def parameter_df(self) -> pd.DataFrame | None:
        """Combined parameter tables as DataFrame."""
        parameters = self.parameters
        return (
            core.ParameterTable(parameters=parameters).to_df()
            if parameters
            else None
        )

    @parameter_df.setter
    def parameter_df(self, value: pd.DataFrame):
        self.parameter_tables = [core.ParameterTable.from_df(value)]

    @property
    def observable_df(self) -> pd.DataFrame | None:
        """Combined observable tables as DataFrame."""
        observables = self.observables
        return (
            core.ObservableTable(observables=observables).to_df()
            if observables
            else None
        )

    @observable_df.setter
    def observable_df(self, value: pd.DataFrame):
        self.observable_tables = [core.ObservableTable.from_df(value)]

    @property
    def mapping_df(self) -> pd.DataFrame | None:
        """Combined mapping tables as DataFrame."""
        mappings = self.mappings
        return (
            core.MappingTable(mappings=mappings).to_df() if mappings else None
        )

    @mapping_df.setter
    def mapping_df(self, value: pd.DataFrame):
        self.mapping_tables = [core.MappingTable.from_df(value)]

    @property
    def conditions(self) -> list[core.Condition]:
        """List of conditions in the condition table(s)."""
        return list(
            chain.from_iterable(ct.conditions for ct in self.condition_tables)
        )

    @property
    def experiments(self) -> list[core.Experiment]:
        """List of experiments in the experiment table(s)."""
        return list(
            chain.from_iterable(
                et.experiments for et in self.experiment_tables
            )
        )

    @property
    def observables(self) -> list[core.Observable]:
        """List of observables in the observable table(s)."""
        return list(
            chain.from_iterable(
                ot.observables for ot in self.observable_tables
            )
        )

    @property
    def measurements(self) -> list[core.Measurement]:
        """List of measurements in the measurement table(s)."""
        return list(
            chain.from_iterable(
                mt.measurements for mt in self.measurement_tables
            )
        )

    @property
    def parameters(self) -> list[core.Parameter]:
        """List of parameters in the parameter table(s)."""
        return list(
            chain.from_iterable(pt.parameters for pt in self.parameter_tables)
        )

    @property
    def mappings(self) -> list[core.Mapping]:
        """List of mappings in the mapping table(s)."""
        return list(
            chain.from_iterable(mt.mappings for mt in self.mapping_tables)
        )

    def get_optimization_parameters(self) -> list[str]:
        """
        Get the list of optimization parameter IDs from parameter table.

        Returns:
            A list of IDs of parameters selected for optimization
            (i.e., those with estimate = True).
        """
        return [p.id for p in self.parameters if p.estimate]

    def get_optimization_parameter_scales(self) -> dict[str, str]:
        """
        Return list of optimization parameter scaling strings.

        See :py:func:`petab.parameters.get_optimization_parameters`.
        """
        # TODO: to be removed in v2?
        return parameters.get_optimization_parameter_scaling(self.parameter_df)

    def get_observable_ids(self) -> list[str]:
        """
        Returns dictionary of observable ids.
        """
        return [o.id for o in self.observables]

    def _apply_mask(self, v: list, free: bool = True, fixed: bool = True):
        """Apply mask of only free or only fixed values.

        Parameters
        ----------
        v:
            The full vector the mask is to be applied to.
        free:
            Whether to return free parameters, i.e., parameters to estimate.
        fixed:
            Whether to return fixed parameters, i.e., parameters not to
            estimate.

        Returns
        -------
        The reduced vector with applied mask.
        """
        if not free and not fixed:
            return []
        if not free:
            return [v[ix] for ix in self.x_fixed_indices]
        if not fixed:
            return [v[ix] for ix in self.x_free_indices]
        return v

    def get_x_ids(self, free: bool = True, fixed: bool = True):
        """Generic function to get parameter ids.

        Parameters
        ----------
        free:
            Whether to return free parameters, i.e. parameters to estimate.
        fixed:
            Whether to return fixed parameters, i.e. parameters not to
            estimate.

        Returns
        -------
        The parameter IDs.
        """
        v = [p.id for p in self.parameters]
        return self._apply_mask(v, free=free, fixed=fixed)

    @property
    def x_ids(self) -> list[str]:
        """Parameter table parameter IDs"""
        return self.get_x_ids()

    @property
    def x_free_ids(self) -> list[str]:
        """Parameter table parameter IDs, for free parameters."""
        return self.get_x_ids(fixed=False)

    @property
    def x_fixed_ids(self) -> list[str]:
        """Parameter table parameter IDs, for fixed parameters."""
        return self.get_x_ids(free=False)

    def get_x_nominal(
        self, free: bool = True, fixed: bool = True, scaled: bool = False
    ) -> list:
        """Generic function to get parameter nominal values.

        Parameters
        ----------
        free:
            Whether to return free parameters, i.e. parameters to estimate.
        fixed:
            Whether to return fixed parameters, i.e. parameters not to
            estimate.
        scaled:
            Whether to scale the values according to the parameter scale,
            or return them on linear scale.

        Returns
        -------
        The parameter nominal values.
        """
        v = [
            p.nominal_value if p.nominal_value is not None else nan
            for p in self.parameters
        ]

        if scaled:
            v = list(
                parameters.map_scale(v, self.parameter_df[PARAMETER_SCALE])
            )
        return self._apply_mask(v, free=free, fixed=fixed)

    @property
    def x_nominal(self) -> list:
        """Parameter table nominal values"""
        return self.get_x_nominal()

    @property
    def x_nominal_free(self) -> list:
        """Parameter table nominal values, for free parameters."""
        return self.get_x_nominal(fixed=False)

    @property
    def x_nominal_fixed(self) -> list:
        """Parameter table nominal values, for fixed parameters."""
        return self.get_x_nominal(free=False)

    @property
    def x_nominal_scaled(self) -> list:
        """Parameter table nominal values with applied parameter scaling"""
        return self.get_x_nominal(scaled=True)

    @property
    def x_nominal_free_scaled(self) -> list:
        """Parameter table nominal values with applied parameter scaling,
        for free parameters.
        """
        return self.get_x_nominal(fixed=False, scaled=True)

    @property
    def x_nominal_fixed_scaled(self) -> list:
        """Parameter table nominal values with applied parameter scaling,
        for fixed parameters.
        """
        return self.get_x_nominal(free=False, scaled=True)

    def get_lb(
        self, free: bool = True, fixed: bool = True, scaled: bool = False
    ):
        """Generic function to get lower parameter bounds.

        Parameters
        ----------
        free:
            Whether to return free parameters, i.e. parameters to estimate.
        fixed:
            Whether to return fixed parameters, i.e. parameters not to
            estimate.
        scaled:
            Whether to scale the values according to the parameter scale,
            or return them on linear scale.

        Returns
        -------
        The lower parameter bounds.
        """
        v = [p.lb if p.lb is not None else nan for p in self.parameters]
        if scaled:
            v = list(
                parameters.map_scale(v, self.parameter_df[PARAMETER_SCALE])
            )
        return self._apply_mask(v, free=free, fixed=fixed)

    @property
    def lb(self) -> list:
        """Parameter table lower bounds."""
        return self.get_lb()

    @property
    def lb_scaled(self) -> list:
        """Parameter table lower bounds with applied parameter scaling"""
        return self.get_lb(scaled=True)

    def get_ub(
        self, free: bool = True, fixed: bool = True, scaled: bool = False
    ):
        """Generic function to get upper parameter bounds.

        Parameters
        ----------
        free:
            Whether to return free parameters, i.e. parameters to estimate.
        fixed:
            Whether to return fixed parameters, i.e. parameters not to
            estimate.
        scaled:
            Whether to scale the values according to the parameter scale,
            or return them on linear scale.

        Returns
        -------
        The upper parameter bounds.
        """
        v = [p.ub if p.ub is not None else nan for p in self.parameters]
        if scaled:
            v = list(
                parameters.map_scale(v, self.parameter_df[PARAMETER_SCALE])
            )
        return self._apply_mask(v, free=free, fixed=fixed)

    @property
    def ub(self) -> list:
        """Parameter table upper bounds"""
        return self.get_ub()

    @property
    def ub_scaled(self) -> list:
        """Parameter table upper bounds with applied parameter scaling"""
        return self.get_ub(scaled=True)

    @property
    def x_free_indices(self) -> list[int]:
        """Parameter table estimated parameter indices."""
        return [i for i, p in enumerate(self.parameters) if p.estimate]

    @property
    def x_fixed_indices(self) -> list[int]:
        """Parameter table non-estimated parameter indices."""
        return [i for i, p in enumerate(self.parameters) if not p.estimate]

    # TODO remove in v2?
    def get_optimization_to_simulation_parameter_mapping(self, **kwargs):
        """
        See
        :py:func:`petab.parameter_mapping.get_optimization_to_simulation_parameter_mapping`,
        to which all keyword arguments are forwarded.
        """
        return (
            parameter_mapping.get_optimization_to_simulation_parameter_mapping(
                condition_df=self.condition_df,
                measurement_df=self.measurement_df,
                parameter_df=self.parameter_df,
                observable_df=self.observable_df,
                model=self.model,
                **kwargs,
            )
        )

    def get_priors(self) -> dict[str, Distribution]:
        """Get prior distributions.

        :returns: The prior distributions for the estimated parameters.
        """
        return {p.id: p.prior_dist for p in self.parameters if p.estimate}

    def sample_parameter_startpoints(self, n_starts: int = 100, **kwargs):
        """Create 2D array with starting points for optimization"""
        priors = self.get_priors()
        return np.vstack([p.sample(n_starts) for p in priors.values()]).T

    def sample_parameter_startpoints_dict(
        self, n_starts: int = 100
    ) -> list[dict[str, float]]:
        """Create dictionaries with starting points for optimization

        :returns:
            A list of dictionaries with parameter IDs mapping to sampled
            parameter values.
        """
        return [
            dict(zip(self.x_free_ids, parameter_values, strict=True))
            for parameter_values in self.sample_parameter_startpoints(
                n_starts=n_starts
            )
        ]

    # TODO: remove in v2?
    def unscale_parameters(
        self,
        x_dict: dict[str, float],
    ) -> dict[str, float]:
        """Unscale parameter values.

        Parameters
        ----------
        x_dict:
            Keys are parameter IDs in the PEtab problem, values are scaled
            parameter values.

        Returns
        -------
        The unscaled parameter values.
        """
        return {
            parameter_id: parameters.unscale(
                parameter_value,
                self.parameter_df[PARAMETER_SCALE][parameter_id],
            )
            for parameter_id, parameter_value in x_dict.items()
        }

    # TODO: remove in v2?
    def scale_parameters(
        self,
        x_dict: dict[str, float],
    ) -> dict[str, float]:
        """Scale parameter values.

        Parameters
        ----------
        x_dict:
            Keys are parameter IDs in the PEtab problem, values are unscaled
            parameter values.

        Returns
        -------
        The scaled parameter values.
        """
        return {
            parameter_id: parameters.scale(
                parameter_value,
                self.parameter_df[PARAMETER_SCALE][parameter_id],
            )
            for parameter_id, parameter_value in x_dict.items()
        }

    @property
    def n_estimated(self) -> int:
        """The number of estimated parameters."""
        return len(self.x_free_indices)

    @property
    def n_measurements(self) -> int:
        """Number of measurements."""
        return sum(len(mt.measurements) for mt in self.measurement_tables)

    @property
    def n_priors(self) -> int:
        """Number of priors."""
        return sum(p.prior_distribution is not None for p in self.parameters)

    def validate(
        self, validation_tasks: list[ValidationTask] = None
    ) -> ValidationResultList:
        """Validate the PEtab problem.

        Arguments:
            validation_tasks: List of validation tasks to run. If ``None``
             or empty, :attr:`Problem.validation_tasks` are used.
        Returns:
            A list of validation results.
        """
        from ..v2.lint import (
            ValidationIssue,
            ValidationIssueSeverity,
            ValidationResultList,
        )

        validation_results = ValidationResultList()
        if self.config and self.config.extensions:
            extensions = ",".join(self.config.extensions.keys())
            validation_results.append(
                ValidationIssue(
                    ValidationIssueSeverity.WARNING,
                    "Validation of PEtab extensions is not yet implemented, "
                    "but the given problem uses the following extensions: "
                    f"{extensions}",
                )
            )

        for task in validation_tasks or self.validation_tasks:
            try:
                cur_result = task.run(self)
            except Exception as e:
                cur_result = ValidationIssue(
                    ValidationIssueSeverity.CRITICAL,
                    f"Validation task {task} failed with exception: {e}\n"
                    f"{traceback.format_exc()}",
                )

            if cur_result:
                validation_results.append(cur_result)

                if cur_result.level == ValidationIssueSeverity.CRITICAL:
                    break

        return validation_results

    def add_condition(
        self, id_: str, name: str = None, **kwargs: Number | str | sp.Expr
    ):
        """Add a simulation condition to the problem.

        If there are more than one condition tables, the condition
        is added to the last one.

        Arguments:
            id_: The condition id
            name: The condition name. If given, this will be added to the
                last mapping table. If no mapping table exists,
                a new mapping table will be created.
            kwargs: Entities to be added to the condition table in the form
                `target_id=target_value`.
        """
        if not kwargs:
            raise ValueError("Cannot add condition without any changes")

        changes = [
            core.Change(target_id=target_id, target_value=target_value)
            for target_id, target_value in kwargs.items()
        ]
        if not self.condition_tables:
            self.condition_tables.append(core.ConditionTable(conditions=[]))
        self.condition_tables[-1].conditions.append(
            core.Condition(id=id_, changes=changes)
        )
        if name is not None:
            self.add_mapping(petab_id=id_, name=name)

    def add_observable(
        self,
        id_: str,
        formula: str,
        noise_formula: str | float | int = None,
        noise_distribution: str = None,
        observable_placeholders: list[str] = None,
        noise_placeholders: list[str] = None,
        name: str = None,
        **kwargs,
    ):
        """Add an observable to the problem.

        If there are more than one observable tables, the observable
        is added to the last one.

        Arguments:
            id_: The observable id
            formula: The observable formula
            noise_formula: The noise formula
            noise_distribution: The noise distribution
            observable_placeholders: Placeholders for the observable formula
            noise_placeholders: Placeholders for the noise formula
            name: The observable name
            kwargs: additional columns/values to add to the observable table

        """
        record = {
            OBSERVABLE_ID: id_,
            OBSERVABLE_FORMULA: formula,
        }
        if name is not None:
            record[OBSERVABLE_NAME] = name
        if noise_formula is not None:
            record[NOISE_FORMULA] = noise_formula
        if noise_distribution is not None:
            record[NOISE_DISTRIBUTION] = noise_distribution
        if observable_placeholders is not None:
            record[OBSERVABLE_PLACEHOLDERS] = observable_placeholders
        if noise_placeholders is not None:
            record[NOISE_PLACEHOLDERS] = noise_placeholders
        record.update(kwargs)

        if not self.observable_tables:
            self.observable_tables.append(core.ObservableTable(observables=[]))

        self.observable_tables[-1] += core.Observable(**record)

    def add_parameter(
        self,
        id_: str,
        estimate: bool | str = True,
        nominal_value: Number | None = None,
        scale: str = None,
        lb: Number = None,
        ub: Number = None,
        prior_dist: str = None,
        prior_pars: str | Sequence = None,
        **kwargs,
    ):
        """Add a parameter to the problem.

        If there are more than one parameter tables, the parameter
        is added to the last one.

        Arguments:
            id_: The parameter id
            estimate: Whether the parameter is estimated
            nominal_value: The nominal value of the parameter
            scale: The parameter scale
            lb: The lower bound of the parameter
            ub: The upper bound of the parameter
            prior_dist: The type of the prior distribution
            prior_pars: The parameters of the prior distribution
            kwargs: additional columns/values to add to the parameter table
        """
        record = {
            PARAMETER_ID: id_,
        }
        if estimate is not None:
            record[ESTIMATE] = estimate
        if nominal_value is not None:
            record[NOMINAL_VALUE] = nominal_value
        if scale is not None:
            record[PARAMETER_SCALE] = scale
        if lb is not None:
            record[LOWER_BOUND] = lb
        if ub is not None:
            record[UPPER_BOUND] = ub
        if prior_dist is not None:
            record[PRIOR_DISTRIBUTION] = prior_dist
        if prior_pars is not None:
            if isinstance(prior_pars, Sequence) and not isinstance(
                prior_pars, str
            ):
                prior_pars = PARAMETER_SEPARATOR.join(map(str, prior_pars))
            record[PRIOR_PARAMETERS] = prior_pars
        record.update(kwargs)

        if not self.parameter_tables:
            self.parameter_tables.append(core.ParameterTable(parameters=[]))

        self.parameter_tables[-1] += core.Parameter(**record)

    def add_measurement(
        self,
        obs_id: str,
        experiment_id: str,
        time: float,
        measurement: float,
        observable_parameters: Sequence[str | float] | str | float = None,
        noise_parameters: Sequence[str | float] | str | float = None,
    ):
        """Add a measurement to the problem.

        If there are more than one measurement tables, the measurement
        is added to the last one.

        Arguments:
            obs_id: The observable ID
            experiment_id: The experiment ID
            time: The measurement time
            measurement: The measurement value
            observable_parameters: The observable parameters
            noise_parameters: The noise parameters
        """
        if observable_parameters is not None and not isinstance(
            observable_parameters, Sequence
        ):
            observable_parameters = [observable_parameters]
        if noise_parameters is not None and not isinstance(
            noise_parameters, Sequence
        ):
            noise_parameters = [noise_parameters]

        if not self.measurement_tables:
            self.measurement_tables.append(
                core.MeasurementTable(measurements=[])
            )

        self.measurement_tables[-1].measurements.append(
            core.Measurement(
                observable_id=obs_id,
                experiment_id=experiment_id,
                time=time,
                measurement=measurement,
                observable_parameters=observable_parameters,
                noise_parameters=noise_parameters,
            )
        )

    def add_mapping(
        self, petab_id: str, model_id: str = None, name: str = None
    ):
        """Add a mapping table entry to the problem.

        If there are more than one mapping tables, the mapping
        is added to the last one.

        Arguments:
            petab_id: The new PEtab-compatible ID mapping to `model_id`
            model_id: The ID of some entity in the model
            name: A name (any string) for the entity referenced by `petab_id`.
        """
        if not self.mapping_tables:
            self.mapping_tables.append(core.MappingTable(mappings=[]))
        self.mapping_tables[-1].mappings.append(
            core.Mapping(petab_id=petab_id, model_id=model_id, name=name)
        )

    def add_experiment(self, id_: str, *args):
        """Add an experiment to the problem.

        If there are more than one experiment tables, the experiment
        is added to the last one.

        :param id_: The experiment ID.
        :param args: Timepoints and associated conditions:
            ``time_1, condition_id_1, time_2, condition_id_2, ...``.
        """
        if len(args) % 2 != 0:
            raise ValueError(
                "Arguments must be pairs of timepoints and condition IDs."
            )

        periods = [
            core.ExperimentPeriod(
                time=args[i],
                condition_ids=[cond]
                if isinstance((cond := args[i + 1]), str)
                else cond,
            )
            for i in range(0, len(args), 2)
        ]

        if not self.experiment_tables:
            self.experiment_tables.append(core.ExperimentTable(experiments=[]))
        self.experiment_tables[-1].experiments.append(
            core.Experiment(id=id_, periods=periods)
        )

    def __iadd__(self, other):
        """Add Observable, Parameter, Measurement, Condition, or Experiment"""
        from .core import (
            Condition,
            Experiment,
            Measurement,
            Observable,
            Parameter,
        )

        if isinstance(other, Observable):
            if not self.observable_tables:
                self.observable_tables.append(
                    core.ObservableTable(observables=[])
                )
            self.observable_tables[-1] += other
        elif isinstance(other, Parameter):
            if not self.parameter_tables:
                self.parameter_tables.append(
                    core.ParameterTable(parameters=[])
                )
            self.parameter_tables[-1] += other
        elif isinstance(other, Measurement):
            if not self.measurement_tables:
                self.measurement_tables.append(
                    core.MeasurementTable(measurements=[])
                )
            self.measurement_tables[-1] += other
        elif isinstance(other, Condition):
            if not self.condition_tables:
                self.condition_tables.append(
                    core.ConditionTable(conditions=[])
                )
            self.condition_tables[-1] += other
        elif isinstance(other, Experiment):
            if not self.experiment_tables:
                self.experiment_tables.append(
                    core.ExperimentTable(experiments=[])
                )
            self.experiment_tables[-1] += other
        else:
            raise ValueError(
                f"Cannot add object of type {type(other)} to Problem."
            )
        return self

    def model_dump(self, **kwargs) -> dict[str, Any]:
        """Convert this Problem to a dictionary.

        This function is intended for debugging purposes and should not be
        used for serialization. The output of this function may change
        without notice.

        The output includes all PEtab tables, but not the model itself.

        See `pydantic.BaseModel.model_dump <https://docs.pydantic.dev/latest/api/base_model/#pydantic.BaseModel.model_dump>`__
        for details.

        :example:

        >>> from pprint import pprint
        >>> p = Problem()
        >>> p += core.Parameter(id="par", lb=0, ub=1)
        >>> pprint(p.model_dump())
        {'conditions': [],
         'config': {'condition_files': [],
                    'experiment_files': [],
                    'extensions': {},
                    'format_version': '2.0.0',
                    'mapping_files': [],
                    'measurement_files': [],
                    'model_files': {},
                    'observable_files': [],
                    'parameter_file': []},
         'experiments': [],
         'mappings': [],
         'measurements': [],
         'observables': [],
         'parameters': [{'estimate': 'true',
                         'id': 'par',
                         'lb': 0.0,
                         'nominal_value': None,
                         'prior_distribution': '',
                         'prior_parameters': '',
                         'ub': 1.0}]}
        """
        res = {
            "config": (self.config or ProblemConfig()).model_dump(
                **kwargs, by_alias=True
            ),
        }
        for field, table_list in (
            ("conditions", self.condition_tables),
            ("experiments", self.experiment_tables),
            ("observables", self.observable_tables),
            ("measurements", self.measurement_tables),
            ("parameters", self.parameter_tables),
            ("mappings", self.mapping_tables),
        ):
            res[field] = (
                [table.model_dump(**kwargs) for table in table_list]
                if table_list
                else []
            )
        return res


class ModelFile(BaseModel):
    """A file in the PEtab problem configuration."""

    location: str | AnyUrl
    language: str


class ExtensionConfig(BaseModel):
    """The configuration of a PEtab extension."""

    version: str
    config: dict


class ProblemConfig(BaseModel):
    """The PEtab problem configuration."""

    #: The path to the PEtab problem configuration.
    filepath: str | AnyUrl | None = Field(
        None,
        description="The path to the PEtab problem configuration.",
        exclude=True,
    )
    #: The base path to resolve relative paths.
    base_path: str | AnyUrl | None = Field(
        None,
        description="The base path to resolve relative paths.",
        exclude=True,
    )
    #: The PEtab format version.
    format_version: str = "2.0.0"
    #: The path to the parameter file, relative to ``base_path``.
    # TODO https://github.com/PEtab-dev/PEtab/pull/641:
    #  rename to parameter_files in yaml for consistency with other files?
    #   always a list?
    parameter_files: list[str | AnyUrl] = Field(
        default=[], alias=PARAMETER_FILE
    )

    # TODO: consider changing str to Path
    model_files: dict[str, ModelFile] | None = {}
    measurement_files: list[str | AnyUrl] = []
    condition_files: list[str | AnyUrl] = []
    experiment_files: list[str | AnyUrl] = []
    observable_files: list[str | AnyUrl] = []
    mapping_files: list[str | AnyUrl] = []

    #: Extensions used by the problem.
    extensions: list[ExtensionConfig] | dict = {}

    # convert parameter_file to list
    @field_validator(
        "parameter_files",
        mode="before",
    )
    def _convert_parameter_file(cls, v):
        """Convert parameter_file to a list."""
        if isinstance(v, str):
            return [v]
        if isinstance(v, list):
            return v
        raise ValueError(
            "parameter_files must be a string or a list of strings."
        )

    def to_yaml(self, filename: str | Path):
        """Write the configuration to a YAML file.

        :param filename: Destination file name. The parent directory will be
            created if necessary.
        """
        from ..v1.yaml import write_yaml

        write_yaml(self.model_dump(by_alias=True), filename)

    @property
    def format_version_tuple(self) -> tuple[int, int, int, str]:
        """The format version as a tuple of major/minor/patch `int`s and a
        suffix."""
        return parse_version(self.format_version)<|MERGE_RESOLUTION|>--- conflicted
+++ resolved
@@ -24,7 +24,6 @@
     validate_yaml_syntax,
     yaml,
 )
-from ..v1.core import concat_tables
 from ..v1.distributions import Distribution
 from ..v1.models.model import Model, model_factory
 from ..v1.yaml import get_path_prefix
@@ -59,23 +58,12 @@
     def __init__(
         self,
         model: Model = None,
-<<<<<<< HEAD
-        condition_table: core.ConditionTable = None,
-        experiment_table: core.ExperimentTable = None,
-        observable_table: core.ObservableTable = None,
-        measurement_table: core.MeasurementTable = None,
-        parameter_table: core.ParameterTable = None,
-        mapping_table: core.MappingTable = None,
-=======
         condition_tables: list[core.ConditionTable] = None,
         experiment_tables: list[core.ExperimentTable] = None,
         observable_tables: list[core.ObservableTable] = None,
         measurement_tables: list[core.MeasurementTable] = None,
         parameter_tables: list[core.ParameterTable] = None,
         mapping_tables: list[core.MappingTable] = None,
-        # TODO: remove
-        visualization_df: pd.DataFrame = None,
->>>>>>> fb36efa5
         config: ProblemConfig = None,
     ):
         from ..v2.lint import default_validation_tasks
@@ -267,29 +255,12 @@
             else None
         )
 
-<<<<<<< HEAD
-        observable_files = [get_path(f) for f in config.observable_files]
-        # If there are multiple tables, we will merge them
-        observable_df = (
-            concat_tables(observable_files, observables.get_observable_df)
-            if observable_files
-=======
-        # TODO: remove in v2?!
-        visualization_files = [get_path(f) for f in config.visualization_files]
-        # If there are multiple tables, we will merge them
-        visualization_df = (
-            concat_tables(visualization_files, get_visualization_df)
-            if visualization_files
-            else None
-        )
-
         observable_tables = (
             [
                 core.ObservableTable.from_tsv(get_path(f))
                 for f in config.observable_files
             ]
             if config.observable_files
->>>>>>> fb36efa5
             else None
         )
 
@@ -305,18 +276,12 @@
         return Problem(
             config=config,
             model=model,
-<<<<<<< HEAD
-            mapping_df=mapping_df,
-            config=config,
-=======
             condition_tables=condition_tables,
             experiment_tables=experiment_tables,
             observable_tables=observable_tables,
             measurement_tables=measurement_tables,
             parameter_tables=parameter_tables,
             mapping_tables=mapping_tables,
-            visualization_df=visualization_df,
->>>>>>> fb36efa5
         )
 
     @staticmethod
@@ -353,22 +318,12 @@
 
         return Problem(
             model=model,
-<<<<<<< HEAD
-            condition_table=condition_table,
-            experiment_table=experiment_table,
-            observable_table=observable_table,
-            measurement_table=measurement_table,
-            parameter_table=parameter_table,
-            mapping_table=mapping_table,
-=======
             condition_tables=[condition_table],
             experiment_tables=[experiment_table],
             observable_tables=[observable_table],
             measurement_tables=[measurement_table],
             parameter_tables=[parameter_table],
             mapping_tables=[mapping_table],
-            visualization_df=visualization_df,
->>>>>>> fb36efa5
             config=config,
         )
 
