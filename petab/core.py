--- conflicted
+++ resolved
@@ -1,82 +1,4 @@
 """PEtab core functions (or functions that don't fit anywhere else)"""
-<<<<<<< HEAD
-
-import logging
-import os
-from typing import Iterable, Optional, Callable, Union, Any
-from warnings import warn
-
-import libcombine
-import numpy as np
-import pandas as pd
-
-from . import yaml
-from .C import *  # noqa: F403
-
-logger = logging.getLogger(__name__)
-
-
-def get_simulation_df(simulation_file: str) -> pd.DataFrame:
-    """Read PEtab simulation table
-
-    Arguments:
-        simulation_file: URL or filename of PEtab simulation table
-
-    Returns:
-        Simulation DataFrame
-    """
-    return pd.read_csv(simulation_file, sep="\t", index_col=None)
-
-
-def write_simulation_df(df: pd.DataFrame, filename: str) -> None:
-    """Write PEtab simulation table
-
-    Arguments:
-        df: PEtab simulation table
-        filename: Destination file name
-    """
-    with open(filename, 'w') as fh:
-        df.to_csv(fh, sep='\t', index=False)
-
-
-def get_visualization_df(visualization_file: str) -> pd.DataFrame:
-    """Read PEtab visualization table
-
-    Arguments:
-        visualization_file: URL or filename of PEtab visualization table
-
-    Returns:
-        Visualization DataFrame
-    """
-    return pd.read_csv(visualization_file, sep="\t", index_col=None)
-
-
-def write_visualization_df(df: pd.DataFrame, filename: str) -> None:
-    """Write PEtab visualization table
-
-    Arguments:
-        df: PEtab visualization table
-        filename: Destination file name
-    """
-    with open(filename, 'w') as fh:
-        df.to_csv(fh, sep='\t', index=False)
-
-
-def get_notnull_columns(df: pd.DataFrame, candidates: Iterable):
-    """
-    Return list of ``df``-columns in ``candidates`` which are not all null/nan.
-
-    The output can e.g. be used as input for ``pandas.DataFrame.groupby``.
-
-    Arguments:
-        df:
-            Dataframe
-        candidates:
-            Columns of ``df`` to consider
-    """
-    return [col for col in candidates
-            if col in df and not np.all(df[col].isnull())]
-=======
 
 import logging
 import os
@@ -208,7 +130,6 @@
     # Get unique combinations of observableId, preequilibrationConditionId
     # and simulationConditionId
     df_unique_values = df.drop_duplicates()
->>>>>>> 7a8a5752
 
     # replaced observables: new ID => old ID
     replacements = dict()
@@ -258,110 +179,6 @@
                 # (for continuation of the loop)
                 df.loc[idxs == 0, OBSERVABLE_ID] = tmp
 
-<<<<<<< HEAD
-def get_observable_id(parameter_id: str) -> str:
-    """Get PEtab observable ID from PEtab-style sigma or observable
-    `AssignmentRule`-target ``parameter_id``.
-
-    e.g. for 'observable_obs1' -> 'obs1', for 'sigma_obs1' -> 'obs1'
-
-    Arguments:
-        parameter_id: Some parameter ID
-
-    Returns:
-        Observable ID
-    """
-    warn("This function will be removed in future releases.",
-         DeprecationWarning)
-
-    if parameter_id.startswith(r'observable_'):
-        return parameter_id[len('observable_'):]
-
-    if parameter_id.startswith(r'sigma_'):
-        return parameter_id[len('sigma_'):]
-
-    raise ValueError('Cannot extract observable id from: ' + parameter_id)
-
-
-def flatten_timepoint_specific_output_overrides(
-        petab_problem: 'petab.problem.Problem') -> None:
-    """Flatten timepoint-specific output parameter overrides.
-
-    If the PEtab problem definition has timepoint-specific
-    `observableParameters` or `noiseParameters` for the same observable,
-    replace those by replicating the respective observable.
-
-    This is a helper function for some tools which may not support such
-    timepoint-specific mappings. The observable table and measurement table
-    are modified in place.
-
-    Arguments:
-        petab_problem:
-            PEtab problem to work on
-    """
-
-    # Create empty df -> to be filled with replicate-specific observables
-    df_new = pd.DataFrame()
-
-    # Get observableId, preequilibrationConditionId
-    # and simulationConditionId columns in measurement df
-    df = petab_problem.measurement_df[
-        [OBSERVABLE_ID,
-         PREEQUILIBRATION_CONDITION_ID,
-         SIMULATION_CONDITION_ID]
-    ]
-    # Get unique combinations of observableId, preequilibrationConditionId
-    # and simulationConditionId
-    df_unique_values = df.drop_duplicates()
-
-    # replaced observables: new ID => old ID
-    replacements = dict()
-    # Loop over each unique combination
-    for nrow in range(len(df_unique_values.index)):
-        df = petab_problem.measurement_df.loc[
-            (petab_problem.measurement_df[OBSERVABLE_ID] ==
-             df_unique_values.loc[nrow, OBSERVABLE_ID])
-            & (petab_problem.measurement_df[PREEQUILIBRATION_CONDITION_ID] <=
-               df_unique_values.loc[nrow, PREEQUILIBRATION_CONDITION_ID])
-            & (petab_problem.measurement_df[SIMULATION_CONDITION_ID] <=
-               df_unique_values.loc[nrow, SIMULATION_CONDITION_ID])
-        ]
-
-        # Get list of unique observable parameters
-        unique_sc = df[OBSERVABLE_PARAMETERS].unique()
-        # Get list of unique noise parameters
-        unique_noise = df[NOISE_PARAMETERS].unique()
-
-        # Loop
-        for i_noise, cur_noise in enumerate(unique_noise):
-            for i_sc, cur_sc in enumerate(unique_sc):
-                # Find the position of all instances of cur_noise
-                # and unique_sc[j] in their corresponding column
-                # (full-string matches are denoted by zero)
-                idxs = (
-                    df[NOISE_PARAMETERS].str.find(cur_noise) +
-                    df[OBSERVABLE_PARAMETERS].str.find(cur_sc)
-                )
-                tmp_ = df.loc[idxs == 0, OBSERVABLE_ID]
-                # Create replicate-specific observable name
-                tmp = tmp_ + "_" + str(i_noise + i_sc + 1)
-                # Check if replicate-specific observable name already exists
-                # in df. If true, rename replicate-specific observable
-                counter = 2
-                while (df[OBSERVABLE_ID].str.find(
-                        tmp.to_string()
-                ) == 0).any():
-                    tmp = tmp_ + counter*"_" + str(i_noise + i_sc + 1)
-                    counter += 1
-                if not tmp_.empty and not tmp_.empty:
-                    replacements[tmp.values[0]] = tmp_.values[0]
-                df.loc[idxs == 0, OBSERVABLE_ID] = tmp
-                # Append the result in a new df
-                df_new = df_new.append(df.loc[idxs == 0])
-                # Restore the observable name in the original df
-                # (for continuation of the loop)
-                df.loc[idxs == 0, OBSERVABLE_ID] = tmp
-
     # Update/Redefine measurement df with replicate-specific observables
     petab_problem.measurement_df = df_new
 
@@ -426,71 +243,6 @@
     Returns:
         ``x`` as float if possible, otherwise ``x``
     """
-=======
-    # Update/Redefine measurement df with replicate-specific observables
-    petab_problem.measurement_df = df_new
-
-    # Update observables table
-    for replacement, replacee in replacements.items():
-        new_obs = petab_problem.observable_df.loc[replacee].copy()
-        new_obs.name = replacement
-        new_obs[OBSERVABLE_FORMULA] = new_obs[OBSERVABLE_FORMULA].replace(
-            replacee, replacement)
-        new_obs[NOISE_FORMULA] = new_obs[NOISE_FORMULA].replace(
-            replacee, replacement)
-        petab_problem.observable_df = petab_problem.observable_df.append(
-            new_obs
-        )
-
-    petab_problem.observable_df.drop(index=set(replacements.values()),
-                                     inplace=True)
-
-
-def concat_tables(
-        tables: Union[str, pd.DataFrame, Iterable[Union[pd.DataFrame, str]]],
-        file_parser: Optional[Callable] = None
-) -> pd.DataFrame:
-    """Concatenate DataFrames provided as DataFrames or filenames, and a parser
-
-    Arguments:
-        tables:
-            Iterable of tables to join, as DataFrame or filename.
-        file_parser:
-            Function used to read the table in case filenames are provided,
-            accepting a filename as only argument.
-
-    Returns:
-        The concatenated DataFrames
-    """
-
-    if isinstance(tables, pd.DataFrame):
-        return tables
-
-    if isinstance(tables, str):
-        return file_parser(tables)
-
-    df = pd.DataFrame()
-
-    for tmp_df in tables:
-        # load from file, if necessary
-        if isinstance(tmp_df, str):
-            tmp_df = file_parser(tmp_df)
-
-        df = df.append(tmp_df, sort=False,
-                       ignore_index=isinstance(tmp_df.index, pd.RangeIndex))
-
-    return df
-
-
-def to_float_if_float(x: Any) -> Any:
-    """Return input as float if possible, otherwise return as is
-
-    Arguments:
-        x: Anything
-
-    Returns:
-        ``x`` as float if possible, otherwise ``x``
-    """
 
     try:
         return float(x)
@@ -508,17 +260,13 @@
         empty: Whether the field is to be considered empty.
     """
     return val == '' or pd.isnull(val)
->>>>>>> 7a8a5752
 
     try:
         return float(x)
     except (ValueError, TypeError):
         return x
 
-<<<<<<< HEAD
-
-=======
->>>>>>> 7a8a5752
+
 def create_combine_archive(
         yaml_file: str, filename: str,
         family_name: Optional[str] = None,
@@ -540,13 +288,11 @@
     path_prefix = os.path.dirname(yaml_file)
     yaml_config = yaml.load_yaml(yaml_file)
 
-<<<<<<< HEAD
-=======
     # function-level import, because module-level import interfered with
     # other SWIG interfaces
     import libcombine
 
->>>>>>> 7a8a5752
+
     def _add_file_metadata(location: str, description: str = ""):
         """Add metadata to the added file"""
         omex_description = libcombine.OmexDescription()
