--- conflicted
+++ resolved
@@ -84,25 +84,33 @@
         simulations_df[OBSERVABLE_ID].isin(observable_ids)]
 
     # compare to standard normal distribution
-<<<<<<< HEAD
-    ks_result = stats.kstest(normal_residuals['residual'], stats.norm.cdf)
+    ks_result = stats.kstest(normal_residuals[RESIDUAL], stats.norm.cdf)
 
-    ax.hlines(y=0, xmin=min(simulations_normal['simulation']),
-              xmax=max(simulations_normal['simulation']), ls='--',
-              color='gray')
-    ax.scatter(simulations_normal['simulation'],
-               normal_residuals['residual'])
-    ax.text(0.3, 0.85,
-            f'Kolmogorov-Smirnov test results:\n'
-            f'statistic: {ks_result[0]:.2f}\n'
-            f'pvalue: {ks_result[1]:.2e} ', transform=ax.transAxes)
+    # plot the residuals plot
+    axes[0].hlines(y=0, xmin=min(simulations_normal[SIMULATION]),
+                   xmax=max(simulations_normal[SIMULATION]), ls='--',
+                   color='gray')
+    axes[0].scatter(simulations_normal[SIMULATION],
+                    normal_residuals[RESIDUAL])
+    axes[0].text(0.15, 0.85,
+                 f'Kolmogorov-Smirnov test results:\n'
+                 f'statistic: {ks_result[0]:.2f}\n'
+                 f'pvalue: {ks_result[1]:.2e} ', transform=axes[0].transAxes)
+    axes[0].set_xlabel('simulated values')
+    axes[0].set_ylabel('residuals')
 
-    ax.set_title("Residuals")
-    ax.set_xlabel('simulated values')
-    ax.set_ylabel('residuals')
+    # plot histogram
+    axes[1].hist(normal_residuals[RESIDUAL], density=True,
+                 orientation='horizontal')
+    axes[1].set_xlabel('distribution')
 
-    plt.tight_layout()
-    return ax
+    ymin, ymax = axes[0].get_ylim()
+    ylim = max(abs(ymin), abs(ymax))
+    axes[0].set_ylim(-ylim, ylim)
+    axes[1].tick_params(left=False, labelleft=False, right=True,
+                        labelright=True)
+
+    return axes
 
 
 def plot_goodness_of_fit(
@@ -180,33 +188,4 @@
     ax.set_title("Goodness of fit")
     ax.set_xlabel('simulated values')
     ax.set_ylabel('measurements')
-    return ax
-=======
-    ks_result = stats.kstest(normal_residuals[RESIDUAL], stats.norm.cdf)
-
-    # plot the residuals plot
-    axes[0].hlines(y=0, xmin=min(simulations_normal[SIMULATION]),
-                   xmax=max(simulations_normal[SIMULATION]), ls='--',
-                   color='gray')
-    axes[0].scatter(simulations_normal[SIMULATION],
-                    normal_residuals[RESIDUAL])
-    axes[0].text(0.15, 0.85,
-                 f'Kolmogorov-Smirnov test results:\n'
-                 f'statistic: {ks_result[0]:.2f}\n'
-                 f'pvalue: {ks_result[1]:.2e} ', transform=axes[0].transAxes)
-    axes[0].set_xlabel('simulated values')
-    axes[0].set_ylabel('residuals')
-
-    # plot histogram
-    axes[1].hist(normal_residuals[RESIDUAL], density=True,
-                 orientation='horizontal')
-    axes[1].set_xlabel('distribution')
-
-    ymin, ymax = axes[0].get_ylim()
-    ylim = max(abs(ymin), abs(ymax))
-    axes[0].set_ylim(-ylim, ylim)
-    axes[1].tick_params(left=False, labelleft=False, right=True,
-                        labelright=True)
-
-    return axes
->>>>>>> 4d227bd2
+    return ax