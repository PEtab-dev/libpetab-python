import numpy as np
import pandas as pd

from typing import Dict, List, Optional, Tuple, Union
from matplotlib import pyplot as plt
import matplotlib.ticker as mtick

from .plotting import (Figure, SinglePlot, BarPlot, LinePlot, ScatterPlot,
                       VisualizationSpec_full, VisualizationSpec)
from ..problem import Problem
from ..C import *

# for typehints
IdsList = List[str]
NumList = List[int]


class Plotter:
    def __init__(self, figure: Figure):
        """

        :param figure:
        """
<<<<<<< HEAD
        # self.conditions_df = None
        # self.measurements_df = None
        # self.simulation_df = None
        # self.vis_spec_df = None  # pd dataframe
        # self.check_and_extend_dfs()

        # data_to_plot

        # if dataset_ids_per_plot:
        #     self.vis_spec = VisualizationSpec_full.from_dataset_ids(
        #         dataset_ids_per_plot, plotted_noise)
        #
        # self.data_provider = DataProvider()
        #
        # self.figure = Figure(self.vis_spec, self.data_provider)

    def check_and_extend_dfs(self):
        # check_ex_exp_columns for measurements_df
        # check_ex_exp_columns for simulation_df
        # extend vis_spec
        pass
=======
        self.figure = figure
>>>>>>> 2c52dbb0

    # def create_figure(self, num_subplots) -> Figure:
    #     pass

    def generate_plot(self):
        if plots_to_file:
            # TODO save plot
            pass
        else:
            pass

        pass


class MPLPlotter(Plotter):
    """
    matplotlib wrapper
    """
    def __init__(self, figure: Figure):
        super().__init__(figure)

    def generate_lineplot(self, ax, subplot: LinePlot):
        # it should be possible to plot only data or only simulation or both

        # set xScale
        if subplot.vis_spec.xScale == LIN:
            ax.set_xscale("linear")
        elif subplot.vis_spec.xScale == LOG10:
            ax.set_xscale("log")
        elif subplot.vis_spec.xScale == LOG:
            ax.set_xscale("log", basex=np.e)
        # equidistant
        elif subplot.vis_spec.xScale == 'order':
            ax.set_xscale("linear")
            # check if conditions are monotone decreasing or increasing
            # todo: conditions
            if np.all(np.diff(subplot.conditions) < 0):             # monot. decreasing
                xlabel = subplot.conditions[::-1]                   # reversing
                conditions = range(len(subplot.conditions))[::-1]   # reversing
                ax.set_xticks(range(len(conditions)), xlabel)
            elif np.all(np.diff(subplot.conditions) > 0):
                xlabel = subplot.conditions
                conditions = range(len(subplot.conditions))
                ax.set_xticks(range(len(conditions)), xlabel)
            else:
                raise ValueError('Error: x-conditions do not coincide, '
                                 'some are mon. increasing, some monotonically'
                                 ' decreasing')

        # add xOffset
        conditions = conditions + subplot.vis_spec.xOffset

        # plotting all measurement data
        label_base = subplot.vis_spec.legendEntry
        if subplot.vis_spec.plotTypeData == REPLICATE:
            p = ax.plot(
                conditions[conditions.index.values],
                ms.repl[ms.repl.index.values], 'x',
                label=label_base
            )

        # construct errorbar-plots: noise specified above
        else:
            # sort index for the case that indices of conditions and
            # measurements differ if indep_var='time', conditions is a numpy
            # array, for indep_var=observable its a Series
            if isinstance(conditions, np.ndarray):
                conditions.sort()
            elif isinstance(conditions, pd.core.series.Series):
                conditions.sort_index(inplace=True)
            else:
                raise ValueError('Strange: conditions object is neither numpy'
                                 ' nor series...')
            ms.sort_index(inplace=True)
            # sorts according to ascending order of conditions
            scond, smean, snoise = \
                zip(*sorted(zip(conditions, ms['mean'], ms[noise_col])))
            p = ax.errorbar(
                scond, smean, snoise,
                linestyle='-.', marker='.', label=label_base
            )
        # construct simulation plot
        colors = p[0].get_color()
        if plot_sim:
            xs, ys = zip(*sorted(zip(conditions, ms['sim'])))
            ax.plot(
                xs, ys, linestyle='-', marker='o',
                label=label_base + " simulation", color=colors
            )

    def generate_barplot(self, ax, subplot: BarPlot):
        x_name = subplot.vis_spec.legendEntry

        if plot_sim:
            bar_kwargs = {
                'align': 'edge',
                'width': -1/3,
            }
        else:
            bar_kwargs = {
                'align': 'center',
                'width': 2/3,
            }

        p = ax.bar(x_name, ms['mean'], yerr=ms[noise_col],
                   color=sns.color_palette()[0], **bar_kwargs)

        if plot_sim:
            colors = p[0].get_facecolor()
            bar_kwargs['width'] = -bar_kwargs['width']
            ax.bar(x_name, ms['sim'], color='white',
                   edgecolor=colors, **bar_kwargs)

    def generate_scatterplot(self, ax, subplot: ScatterPlot):
        if not plot_sim:
            raise NotImplementedError('Scatter plots do not work without'
                                      ' simulation data')
        ax.scatter(ms['mean'], ms['sim'],
                   label=plot_spec[LEGEND_ENTRY])
        ax = square_plot_equal_ranges(ax)

    def generate_subplot(self,
                         ax,
                         subplot: SinglePlot):
        #subplot should already have a plot_vis_spec information
        # plot_lowlevel

        # set yScale
        if subplot.vis_spec.yScale == LIN:
            ax.set_yscale("linear")
        elif subplot.vis_spec.yScale == LOG10:
            ax.set_yscale("log")
        elif subplot.vis_spec.yScale == LOG:
            ax.set_yscale("log", basey=np.e)

        # ms thing should be inside a single plot
        # add yOffset
        ms.loc[:, 'mean'] = ms['mean'] + subplot.vis_spec.yOffset
        ms.loc[:, 'repl'] = ms['repl'] + subplot.vis_spec.yOffset
        if plot_sim: # TODO: different df for that
            ms.loc[:, 'sim'] = ms['sim'] + subplot.vis_spec.yOffset

        # set type of noise
        if subplot.vis_spec.plotTypeData == MEAN_AND_SD:
            noise_col = 'sd'
        elif subplot.vis_spec.plotTypeData == MEAN_AND_SEM:
            noise_col = 'sem'
        elif subplot.vis_spec.plotTypeData == PROVIDED:
            noise_col = 'noise_model'

        if isinstance(subplot, BarPlot):
            self.generate_barplot(ax, subplot)
        elif isinstance(subplot, ScatterPlot):
            self.generate_scatterplot(ax, subplot)
        else:
            self.generate_lineplot(ax, subplot)

        # show 'e' as basis not 2.7... in natural log scale cases
        def ticks(y, _):
            return r'$e^{{{:.0f}}}$'.format(np.log(y))

        if subplot.vis_spec.xScale == LOG:
            ax.xaxis.set_major_formatter(mtick.FuncFormatter(ticks))
        if subplot.vis_spec.yScale == LOG:
            ax.yaxis.set_major_formatter(mtick.FuncFormatter(ticks))

        if not isinstance(subplot, BarPlot):
            ax.legend()
        ax.set_title(subplot.vis_spec.plotName)
        ax.relim()
        ax.autoscale_view()

        return ax

    def generate_plot(self):
        # to generate plot a Figure is needed
        # the Figure has

        # Set Options for plots
        # possible options: see: plt.rcParams.keys()
        plt.rcParams['font.size'] = 10
        plt.rcParams['axes.titlesize'] = 10
        plt.rcParams['figure.figsize'] = [20, 10]
        plt.rcParams['errorbar.capsize'] = 2

        # Set Colormap
        # sns.set(style="ticks", palette="colorblind") ?

        # compute, how many rows and columns we need for the subplots
        num_row = int(np.round(np.sqrt(self.figure.num_subplots)))
        num_col = int(np.ceil(self.figure.num_subplots / num_row))

        fig, axes = plt.subplots(num_row, num_col, squeeze=False)

        for ax in axes.flat[self.figure.num_subplots:]:
            ax.remove()

        axes = dict(zip(uni_plot_ids, axes.flat))

        for idx, subplot in enumerate(self.figure.subplots):
            self.generate_subplot(axes[idx], subplot)


class SeabornPlotter(Plotter):
    """
    seaborn wrapper
    """
    def __init__(self, figure: Figure):
        super().__init__(figure)

    def generate_plot(self):
        pass

def plot_measurements():
    pass

def plot_simulations():
    pass

def plot_problem():
    pass<|MERGE_RESOLUTION|>--- conflicted
+++ resolved
@@ -21,31 +21,7 @@
 
         :param figure:
         """
-<<<<<<< HEAD
-        # self.conditions_df = None
-        # self.measurements_df = None
-        # self.simulation_df = None
-        # self.vis_spec_df = None  # pd dataframe
-        # self.check_and_extend_dfs()
-
-        # data_to_plot
-
-        # if dataset_ids_per_plot:
-        #     self.vis_spec = VisualizationSpec_full.from_dataset_ids(
-        #         dataset_ids_per_plot, plotted_noise)
-        #
-        # self.data_provider = DataProvider()
-        #
-        # self.figure = Figure(self.vis_spec, self.data_provider)
-
-    def check_and_extend_dfs(self):
-        # check_ex_exp_columns for measurements_df
-        # check_ex_exp_columns for simulation_df
-        # extend vis_spec
-        pass
-=======
         self.figure = figure
->>>>>>> 2c52dbb0
 
     # def create_figure(self, num_subplots) -> Figure:
     #     pass
