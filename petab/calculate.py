"""Functions performing various calculations."""

import numbers
from functools import reduce
from typing import Dict, List, Union

import numpy as np
import pandas as pd
import sympy
from sympy.abc import _clash

import petab

from .C import *

__all__ = [
    "calculate_residuals",
    "calculate_residuals_for_table",
    "get_symbolic_noise_formulas",
    "evaluate_noise_formula",
    "calculate_chi2",
    "calculate_chi2_for_table_from_residuals",
    "calculate_llh",
    "calculate_llh_for_table",
    "calculate_single_llh",
]


def calculate_residuals(
    measurement_dfs: Union[List[pd.DataFrame], pd.DataFrame],
    simulation_dfs: Union[List[pd.DataFrame], pd.DataFrame],
    observable_dfs: Union[List[pd.DataFrame], pd.DataFrame],
    parameter_dfs: Union[List[pd.DataFrame], pd.DataFrame],
    normalize: bool = True,
    scale: bool = True,
) -> List[pd.DataFrame]:
    """Calculate residuals.

    Arguments:
        measurement_dfs:
            The problem measurement tables.
        simulation_dfs:
            Simulation tables corresponding to the measurement tables.
        observable_dfs:
            The problem observable tables.
        parameter_dfs:
            The problem parameter tables.
        normalize:
            Whether to normalize residuals by the noise standard deviation
            terms.
        scale:
            Whether to calculate residuals of scaled values.

    Returns:
        List of DataFrames in the same structure as `measurement_dfs`
        with a field `residual` instead of measurement.
    """
    # convenience
    if isinstance(measurement_dfs, pd.DataFrame):
        measurement_dfs = [measurement_dfs]
    if isinstance(simulation_dfs, pd.DataFrame):
        simulation_dfs = [simulation_dfs]
    if isinstance(observable_dfs, pd.DataFrame):
        observable_dfs = [observable_dfs]
    if isinstance(parameter_dfs, pd.DataFrame):
        parameter_dfs = [parameter_dfs]

    # iterate over data frames
    residual_dfs = []
    for measurement_df, simulation_df, observable_df, parameter_df in zip(
        measurement_dfs, simulation_dfs, observable_dfs, parameter_dfs
    ):
        residual_df = calculate_residuals_for_table(
            measurement_df,
            simulation_df,
            observable_df,
            parameter_df,
            normalize,
            scale,
        )
        residual_dfs.append(residual_df)
    return residual_dfs


def calculate_residuals_for_table(
    measurement_df: pd.DataFrame,
    simulation_df: pd.DataFrame,
    observable_df: pd.DataFrame,
    parameter_df: pd.DataFrame,
    normalize: bool = True,
    scale: bool = True,
) -> pd.DataFrame:
    """
    Calculate residuals for a single measurement table.
    For the arguments, see `calculate_residuals`.
    """
    # create residual df as copy of measurement df, change column
    residual_df = measurement_df.copy(deep=True).rename(
<<<<<<< HEAD
        columns={MEASUREMENT: RESIDUAL}
    )

=======
        columns={MEASUREMENT: RESIDUAL})
    residual_df[RESIDUAL] = residual_df[RESIDUAL].astype("float64")
>>>>>>> e54bd82b
    # matching columns
    compared_cols = set(MEASUREMENT_DF_COLS)
    compared_cols -= {MEASUREMENT}
    compared_cols &= set(measurement_df.columns)
    compared_cols &= set(simulation_df.columns)

    # compute noise formulas for observables
    noise_formulas = get_symbolic_noise_formulas(observable_df)

    # iterate over measurements, find corresponding simulations
    for irow, row in measurement_df.iterrows():
        measurement = row[MEASUREMENT]
        # look up in simulation df
        masks = [
            (simulation_df[col] == row[col]) | petab.is_empty(row[col])
            for col in compared_cols
        ]
        mask = reduce(lambda x, y: x & y, masks)
        simulation = simulation_df.loc[mask][SIMULATION].iloc[0]
        if scale:
            # apply scaling
            observable = observable_df.loc[row[OBSERVABLE_ID]]
            trafo = observable.get(OBSERVABLE_TRANSFORMATION, LIN)
            simulation = petab.scale(simulation, trafo)
            measurement = petab.scale(measurement, trafo)

        # non-normalized residual is just the difference
        residual = simulation - measurement

        noise_value = 1
        if normalize:
            # look up noise standard deviation
            noise_value = evaluate_noise_formula(
                row, noise_formulas, parameter_df, simulation
            )
        residual /= noise_value

        # fill in value
        residual_df.loc[irow, RESIDUAL] = residual
    return residual_df


def get_symbolic_noise_formulas(observable_df) -> Dict[str, sympy.Expr]:
    """Sympify noise formulas.

    Arguments:
        observable_df: The observable table.

    Returns:
        Dictionary of {observable_id}: {noise_formula}.
    """
    noise_formulas = {}
    # iterate over observables
    for row in observable_df.itertuples():
        observable_id = row.Index
        if NOISE_FORMULA not in observable_df.columns:
            noise_formula = None
        else:
            noise_formula = sympy.sympify(row.noiseFormula, locals=_clash)
        noise_formulas[observable_id] = noise_formula
    return noise_formulas


def evaluate_noise_formula(
    measurement: pd.Series,
    noise_formulas: Dict[str, sympy.Expr],
    parameter_df: pd.DataFrame,
    simulation: numbers.Number,
) -> float:
    """Fill in parameters for `measurement` and evaluate noise_formula.

    Arguments:
        measurement: A measurement table row.
        noise_formulas: The noise formulas as computed by
            `get_symbolic_noise_formulas`.
        parameter_df: The parameter table.
        simulation: The simulation corresponding to the measurement, scaled.

    Returns:
        The noise value.
    """
    # the observable id
    observable_id = measurement[OBSERVABLE_ID]

    # extract measurement specific overrides
    observable_parameter_overrides = petab.split_parameter_replacement_list(
        measurement.get(NOISE_PARAMETERS, None)
    )
    # fill in measurement specific parameters
    overrides = {
        f"noiseParameter{i_obs_par + 1}_{observable_id}": obs_par
        for i_obs_par, obs_par in enumerate(observable_parameter_overrides)
    }

    # fill in observables
    overrides[observable_id] = simulation

    # fill in general parameters
    for row in parameter_df.itertuples():
        overrides[row.Index] = row.nominalValue

    # replace parametric measurement specific parameters
    for key, value in overrides.items():
        if not isinstance(value, numbers.Number):
            # is parameter
            overrides[key] = parameter_df.loc[value, NOMINAL_VALUE]

    # replace parameters by values in formula
    noise_formula = noise_formulas[observable_id]
    noise_value = noise_formula.subs(overrides)

    # conversion is possible if all parameters are replaced
    try:
        noise_value = float(noise_value)
    except TypeError as e:
        raise ValueError(
            f"Cannot replace all parameters in noise formula {noise_value} "
            f"for observable {observable_id}. "
            f"Missing {noise_formula.free_symbols}. Note that model states "
            "are currently not supported."
        ) from e
    return noise_value


def calculate_chi2(
    measurement_dfs: Union[List[pd.DataFrame], pd.DataFrame],
    simulation_dfs: Union[List[pd.DataFrame], pd.DataFrame],
    observable_dfs: Union[List[pd.DataFrame], pd.DataFrame],
    parameter_dfs: Union[List[pd.DataFrame], pd.DataFrame],
    normalize: bool = True,
    scale: bool = True,
) -> float:
    """Calculate the chi2 value.

    Arguments:
        measurement_dfs:
            The problem measurement tables.
        simulation_dfs:
            Simulation tables corresponding to the measurement tables.
        observable_dfs:
            The problem observable tables.
        parameter_dfs:
            The problem parameter tables.
        normalize:
            Whether to normalize residuals by the noise standard deviation
            terms.
        scale:
            Whether to calculate residuals of scaled values.

    Returns:
        The aggregated chi2 value.
    """
    residual_dfs = calculate_residuals(
        measurement_dfs,
        simulation_dfs,
        observable_dfs,
        parameter_dfs,
        normalize,
        scale,
    )
    chi2s = [
        calculate_chi2_for_table_from_residuals(df) for df in residual_dfs
    ]
    return sum(chi2s)


def calculate_chi2_for_table_from_residuals(
    residual_df: pd.DataFrame,
) -> float:
    """Compute chi2 value for a single residual table."""
    return (np.array(residual_df[RESIDUAL]) ** 2).sum()


def calculate_llh(
    measurement_dfs: Union[List[pd.DataFrame], pd.DataFrame],
    simulation_dfs: Union[List[pd.DataFrame], pd.DataFrame],
    observable_dfs: Union[List[pd.DataFrame], pd.DataFrame],
    parameter_dfs: Union[List[pd.DataFrame], pd.DataFrame],
) -> float:
    """Calculate total log likelihood.

    Arguments:
        measurement_dfs:
            The problem measurement tables.
        simulation_dfs:
            Simulation tables corresponding to the measurement tables.
        observable_dfs:
            The problem observable tables.
        parameter_dfs:
            The problem parameter tables.

    Returns:
        The log-likelihood.
    """
    # convenience
    if isinstance(measurement_dfs, pd.DataFrame):
        measurement_dfs = [measurement_dfs]
    if isinstance(simulation_dfs, pd.DataFrame):
        simulation_dfs = [simulation_dfs]
    if isinstance(observable_dfs, pd.DataFrame):
        observable_dfs = [observable_dfs]
    if isinstance(parameter_dfs, pd.DataFrame):
        parameter_dfs = [parameter_dfs]

    # iterate over data frames
    llhs = []
    for measurement_df, simulation_df, observable_df, parameter_df in zip(
        measurement_dfs, simulation_dfs, observable_dfs, parameter_dfs
    ):
        _llh = calculate_llh_for_table(
            measurement_df, simulation_df, observable_df, parameter_df
        )
        llhs.append(_llh)
    return sum(llhs)


def calculate_llh_for_table(
    measurement_df: pd.DataFrame,
    simulation_df: pd.DataFrame,
    observable_df: pd.DataFrame,
    parameter_df: pd.DataFrame,
) -> float:
    """Calculate log-likelihood for one set of tables. For the arguments, see
    `calculate_llh`."""
    llhs = []

    # matching columns
    compared_cols = set(MEASUREMENT_DF_COLS)
    compared_cols -= {MEASUREMENT}
    compared_cols &= set(measurement_df.columns)
    compared_cols &= set(simulation_df.columns)

    # compute noise formulas for observables
    noise_formulas = get_symbolic_noise_formulas(observable_df)

    # iterate over measurements, find corresponding simulations
    for irow, row in measurement_df.iterrows():
        measurement = row[MEASUREMENT]

        # look up in simulation df
        masks = [
            (simulation_df[col] == row[col]) | petab.is_empty(row[col])
            for col in compared_cols
        ]
        mask = reduce(lambda x, y: x & y, masks)

        simulation = simulation_df.loc[mask][SIMULATION].iloc[0]

        observable = observable_df.loc[row[OBSERVABLE_ID]]

        # get scale
        scale = observable.get(OBSERVABLE_TRANSFORMATION, LIN)

        # get noise standard deviation
        noise_value = evaluate_noise_formula(
            row, noise_formulas, parameter_df, petab.scale(simulation, scale)
        )

        # get noise distribution
        noise_distribution = observable.get(NOISE_DISTRIBUTION, NORMAL)

        llh = calculate_single_llh(
            measurement, simulation, scale, noise_distribution, noise_value
        )
        llhs.append(llh)
    return sum(llhs)


def calculate_single_llh(
    measurement: float,
    simulation: float,
    scale: str,
    noise_distribution: str,
    noise_value: float,
) -> float:
    """Calculate a single log likelihood.

    Arguments:
        measurement: The measurement value.
        simulation: The simulated value.
        scale: The scale on which the noise model is to be applied.
        noise_distribution: The noise distribution.
        noise_value: The considered noise models possess a single noise
            parameter, e.g. the normal standard deviation.

    Returns:
        The computed likelihood for the given values.
    """
    # short-hand
    m, s, sigma = measurement, simulation, noise_value
    pi, log, log10 = np.pi, np.log, np.log10

    # go over the possible cases
    if noise_distribution == NORMAL and scale == LIN:
        nllh = 0.5 * log(2 * pi * sigma**2) + 0.5 * ((s - m) / sigma) ** 2
    elif noise_distribution == NORMAL and scale == LOG:
        nllh = (
            0.5 * log(2 * pi * sigma**2 * m**2)
            + 0.5 * ((log(s) - log(m)) / sigma) ** 2
        )
    elif noise_distribution == NORMAL and scale == LOG10:
        nllh = (
            0.5 * log(2 * pi * sigma**2 * m**2 * log(10) ** 2)
            + 0.5 * ((log10(s) - log10(m)) / sigma) ** 2
        )
    elif noise_distribution == LAPLACE and scale == LIN:
        nllh = log(2 * sigma) + abs((s - m) / sigma)
    elif noise_distribution == LAPLACE and scale == LOG:
        nllh = log(2 * sigma * m) + abs((log(s) - log(m)) / sigma)
    elif noise_distribution == LAPLACE and scale == LOG10:
        nllh = log(2 * sigma * m * log(10)) + abs(
            (log10(s) - log10(m)) / sigma
        )
    else:
        raise NotImplementedError(
            "Unsupported combination of noise_distribution and scale "
            f"specified: {noise_distribution}, {scale}."
        )
    return -nllh<|MERGE_RESOLUTION|>--- conflicted
+++ resolved
@@ -96,14 +96,9 @@
     """
     # create residual df as copy of measurement df, change column
     residual_df = measurement_df.copy(deep=True).rename(
-<<<<<<< HEAD
         columns={MEASUREMENT: RESIDUAL}
     )
-
-=======
-        columns={MEASUREMENT: RESIDUAL})
     residual_df[RESIDUAL] = residual_df[RESIDUAL].astype("float64")
->>>>>>> e54bd82b
     # matching columns
     compared_cols = set(MEASUREMENT_DF_COLS)
     compared_cols -= {MEASUREMENT}
