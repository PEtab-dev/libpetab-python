"""Functions for parsing and evaluating mathematical expressions."""

<<<<<<< HEAD
=======
from .printer import PetabStrPrinter, petab_math_str  # noqa: F401
>>>>>>> 8614c02e
from .sympify import sympify_petab  # noqa: F401<|MERGE_RESOLUTION|>--- conflicted
+++ resolved
@@ -1,7 +1,4 @@
 """Functions for parsing and evaluating mathematical expressions."""
 
-<<<<<<< HEAD
-=======
 from .printer import PetabStrPrinter, petab_math_str  # noqa: F401
->>>>>>> 8614c02e
 from .sympify import sympify_petab  # noqa: F401