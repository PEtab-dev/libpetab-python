"""PEtab Problem class"""

import os
# Renamed to `Path_` to avoid unknown error during Sphinx doc build
from pathlib import Path as Path_
import tempfile
from typing import Dict, Iterable, List, Optional, Union
from warnings import warn

import pandas as pd
import libsbml
from . import (parameter_mapping, measurements, conditions, parameters,
               sampling, sbml, yaml, core, observables, format_version)
from .C import *  # noqa: F403

__all__ = ['Problem', 'get_default_condition_file_name',
           'get_default_measurement_file_name',
           'get_default_parameter_file_name',
           'get_default_sbml_file_name']


class Problem:
    """
    PEtab parameter estimation problem as defined by

    - SBML model
    - condition table
    - measurement table
    - parameter table
    - observables table

    Optionally it may contain visualization tables.

    Attributes:
        condition_df: PEtab condition table
        measurement_df: PEtab measurement table
        parameter_df: PEtab parameter table
        observable_df: PEtab observable table
        visualization_df: PEtab visualization table
        sbml_reader: Stored to keep object alive.
        sbml_document: Stored to keep object alive.
        sbml_model: PEtab SBML model
    """

    def __init__(self,
                 sbml_model: libsbml.Model = None,
                 sbml_reader: libsbml.SBMLReader = None,
                 sbml_document: libsbml.SBMLDocument = None,
                 condition_df: pd.DataFrame = None,
                 measurement_df: pd.DataFrame = None,
                 parameter_df: pd.DataFrame = None,
                 visualization_df: pd.DataFrame = None,
                 observable_df: pd.DataFrame = None):

        self.condition_df: Optional[pd.DataFrame] = condition_df
        self.measurement_df: Optional[pd.DataFrame] = measurement_df
        self.parameter_df: Optional[pd.DataFrame] = parameter_df
        self.visualization_df: Optional[pd.DataFrame] = visualization_df
        self.observable_df: Optional[pd.DataFrame] = observable_df

        self.sbml_reader: Optional[libsbml.SBMLReader] = sbml_reader
        self.sbml_document: Optional[libsbml.SBMLDocument] = sbml_document
        self.sbml_model: Optional[libsbml.Model] = sbml_model

    def __getstate__(self):
        """Return state for pickling"""
        state = self.__dict__.copy()

        # libsbml stuff cannot be serialized directly
        if self.sbml_model:
            sbml_document = self.sbml_model.getSBMLDocument()
            sbml_writer = libsbml.SBMLWriter()
            state['sbml_string'] = sbml_writer.writeSBMLToString(sbml_document)

        exclude = ['sbml_reader', 'sbml_document', 'sbml_model']
        for key in exclude:
            state.pop(key)

        return state

    def __setstate__(self, state):
        """Set state after unpickling"""
        # load SBML model from pickled string
        sbml_string = state.pop('sbml_string', None)
        if sbml_string:
            self.sbml_reader, self.sbml_document, self.sbml_model = \
                sbml.load_sbml_from_string(sbml_string)

        self.__dict__.update(state)

    @staticmethod
    def from_files(sbml_file: str = None,
                   condition_file: str = None,
                   measurement_file: Union[str, Iterable[str]] = None,
                   parameter_file: Union[str, List[str]] = None,
                   visualization_files: Union[str, Iterable[str]] = None,
                   observable_files: Union[str, Iterable[str]] = None
                   ) -> 'Problem':
        """
        Factory method to load model and tables from files.

        Arguments:
            sbml_file: PEtab SBML model
            condition_file: PEtab condition table
            measurement_file: PEtab measurement table
            parameter_file: PEtab parameter table
            visualization_files: PEtab visualization tables
            observable_files: PEtab observables tables
        """

        sbml_model = sbml_document = sbml_reader = None
        condition_df = measurement_df = parameter_df = visualization_df = None
        observable_df = None

        if condition_file:
            condition_df = conditions.get_condition_df(condition_file)

        if measurement_file:
            # If there are multiple tables, we will merge them
            measurement_df = core.concat_tables(
                measurement_file, measurements.get_measurement_df)

        if parameter_file:
            parameter_df = parameters.get_parameter_df(parameter_file)

        if sbml_file:
            sbml_reader, sbml_document, sbml_model = \
                sbml.get_sbml_model(sbml_file)

        if visualization_files:
            # If there are multiple tables, we will merge them
            visualization_df = core.concat_tables(
                visualization_files, core.get_visualization_df)

        if observable_files:
            # If there are multiple tables, we will merge them
            observable_df = core.concat_tables(
                observable_files, observables.get_observable_df)

        return Problem(condition_df=condition_df,
                       measurement_df=measurement_df,
                       parameter_df=parameter_df,
                       observable_df=observable_df,
                       sbml_model=sbml_model,
                       sbml_document=sbml_document,
                       sbml_reader=sbml_reader,
                       visualization_df=visualization_df)

    @staticmethod
    def from_yaml(yaml_config: Union[Dict, str]) -> 'Problem':
        """
        Factory method to load model and tables as specified by YAML file.

        Arguments:
            yaml_config: PEtab configuration as dictionary or YAML file name
        """
        if isinstance(yaml_config, str):
            path_prefix = os.path.dirname(yaml_config)
            yaml_config = yaml.load_yaml(yaml_config)
        else:
            path_prefix = ""

        if yaml.is_composite_problem(yaml_config):
            raise ValueError('petab.Problem.from_yaml() can only be used for '
                             'yaml files comprising a single model. '
                             'Consider using '
                             'petab.CompositeProblem.from_yaml() instead.')

        if yaml_config[FORMAT_VERSION] != format_version.__format_version__:
            raise ValueError("Provided PEtab files are of unsupported version"
                             f"{yaml_config[FORMAT_VERSION]}. Expected "
                             f"{format_version.__format_version__}.")

        problem0 = yaml_config['problems'][0]

        yaml.assert_single_condition_and_sbml_file(problem0)

        if isinstance(yaml_config[PARAMETER_FILE], list):
            parameter_file = [
                os.path.join(path_prefix, f)
                for f in yaml_config[PARAMETER_FILE]
            ]
        else:
            parameter_file = os.path.join(
                path_prefix, yaml_config[PARAMETER_FILE])

        return Problem.from_files(
            sbml_file=os.path.join(path_prefix, problem0[SBML_FILES][0]),
            measurement_file=[os.path.join(path_prefix, f)
                              for f in problem0[MEASUREMENT_FILES]],
            condition_file=os.path.join(
                path_prefix, problem0[CONDITION_FILES][0]),
            parameter_file=parameter_file,
            visualization_files=[
                os.path.join(path_prefix, f)
                for f in problem0.get(VISUALIZATION_FILES, [])],
            observable_files=[
                os.path.join(path_prefix, f)
                for f in problem0.get(OBSERVABLE_FILES, [])]
        )

    @staticmethod
    def from_folder(folder: str, model_name: str = None) -> 'Problem':
        """
        Factory method to use the standard folder structure
        and file names, i.e.

        ::

            ${model_name}/
              +-- experimentalCondition_${model_name}.tsv
              +-- measurementData_${model_name}.tsv
              +-- model_${model_name}.xml
              +-- parameters_${model_name}.tsv

        Arguments:
            folder:
                Path to the directory in which the files are located.
            model_name:
                If specified, overrides the model component in the file names.
                Defaults to the last component of ``folder``.
        """
        warn("This function will be removed in future releases. "
             "Consider using a PEtab YAML file for grouping files",
             DeprecationWarning)

        folder = os.path.abspath(folder)
        if model_name is None:
            model_name = os.path.split(folder)[-1]

        return Problem.from_files(
            condition_file=get_default_condition_file_name(model_name, folder),
            measurement_file=get_default_measurement_file_name(model_name,
                                                               folder),
            parameter_file=get_default_parameter_file_name(model_name, folder),
            sbml_file=get_default_sbml_file_name(model_name, folder),
        )

    @staticmethod
    def from_combine(filename: str) -> 'Problem':
        """Read PEtab COMBINE archive (http://co.mbine.org/documents/archive).

        See also :py:func:`petab.create_combine_archive`.

        Arguments:
            filename: Path to the PEtab-COMBINE archive

        Returns:
            A :py:class:`petab.Problem` instance.
        """
        # function-level import, because module-level import interfered with
        # other SWIG interfaces
        try:
            import libcombine
        except ImportError:
            raise ImportError(
                "To use PEtab's COMBINE functionality, libcombine "
                "(python-libcombine) must be installed.")

        archive = libcombine.CombineArchive()
        if archive.initializeFromArchive(filename) is None:
            print(f"Invalid Combine Archive: {filename}")
            return None

        with tempfile.TemporaryDirectory() as tmpdirname:
            archive.extractTo(tmpdirname)
            problem = Problem.from_yaml(
                os.path.join(tmpdirname,
                             archive.getMasterFile().getLocation()))
        archive.cleanUp()

        return problem

    def to_files_generic(
        self,
        prefix_path: Union[str, Path_],
    ) -> None:
        """Save a PEtab problem to generic file names.

        The PEtab problem YAML file is always created. PEtab data files are
        only created if the PEtab problem contains corresponding data (e.g. a
        PEtab visualization TSV file is only created if the PEtab problem has
        one).

        Arguments:
            prefix_path: Specify a prefix to all paths, to avoid specifying the
            prefix for all paths individually. NB: the prefix is added to paths
            before `relative_paths` is handled downstream in
            `petab.yaml.create_problem_yaml`.

        Returns:
            The path to the PEtab problem YAML file.
        """
        prefix_path = Path_(prefix_path)

        # Generate generic filenames for data tables in the PEtab problem that
        # contain data.
        filenames = {}
        for table_name in [
            'condition',
            'measurement',
            'parameter',
            'observable',
            'visualization',
        ]:
            if getattr(self, f'{table_name}_df') is not None:
                filenames[f'{table_name}_file'] = f'{table_name}s.tsv'

        if self.sbml_document is not None:
            filenames['sbml_file'] = 'model.xml'

        filenames['yaml_file'] = 'problem.yaml'

        self.to_files(**filenames, prefix_path=prefix_path)

        if prefix_path is None:
            return filenames['yaml_file']
        return str(prefix_path / filenames['yaml_file'])

    def to_files(self,
                 sbml_file: Optional[str] = None,
                 condition_file: Optional[str] = None,
                 measurement_file: Optional[str] = None,
                 parameter_file: Optional[str] = None,
                 visualization_file: Optional[str] = None,
                 observable_file: Optional[str] = None,
                 yaml_file: Optional[str] = None,
                 prefix_path: Optional[Union[str, Path_]] = None,
                 relative_paths: bool = True,) -> None:
        """
        Write PEtab tables to files for this problem

        Writes PEtab files for those entities for which a destination was
        passed.

        NOTE: If this instance was created from multiple measurement or
        visualization tables, they will be merged and written to a single file.

        Arguments:
            sbml_file: SBML model destination
            condition_file: Condition table destination
            measurement_file: Measurement table destination
            parameter_file: Parameter table destination
            visualization_file: Visualization table destination
            observable_file: Observables table destination
            yaml_file: YAML file destination
<<<<<<< HEAD
            relative_paths:
                whether all paths in the YAML file should be relative to the
                location of the YAML file. If `False`, then paths
                are left unchanged.
=======
            prefix_path: Specify a prefix to all paths, to avoid specifying the
            prefix for all paths individually. NB: the prefix is added to paths
            before `relative_paths` is handled.
            relative_paths: whether all paths in the YAML file should be
            relative to the location of the YAML file. If `False`, then paths
            are left unchanged.
>>>>>>> 63676b71

        Raises:
            ValueError:
                If a destination was provided for a non-existing entity.
        """
        if prefix_path is not None:
            prefix_path = Path_(prefix_path)

            def add_prefix(path0: Union[None, str, Path_]) -> str:
                if path0 is None:
                    return path0
                return str(prefix_path / path0)

            sbml_file = add_prefix(sbml_file)
            condition_file = add_prefix(condition_file)
            measurement_file = add_prefix(measurement_file)
            parameter_file = add_prefix(parameter_file)
            observable_file = add_prefix(observable_file)
            visualization_file = add_prefix(visualization_file)
            yaml_file = add_prefix(yaml_file)

        if sbml_file:
            if self.sbml_document is not None:
                sbml.write_sbml(self.sbml_document, sbml_file)
            else:
                raise ValueError("Unable to save SBML model with no "
                                 "sbml_doc set.")

        def error(name: str) -> ValueError:
            return ValueError(f"Unable to save non-existent {name} table")

        if condition_file:
            if self.condition_df is not None:
                conditions.write_condition_df(self.condition_df,
                                              condition_file)
            else:
                raise error("condition")

        if measurement_file:
            if self.measurement_df is not None:
                measurements.write_measurement_df(self.measurement_df,
                                                  measurement_file)
            else:
                raise error("measurement")

        if parameter_file:
            if self.parameter_df is not None:
                parameters.write_parameter_df(self.parameter_df,
                                              parameter_file)
            else:
                raise error("parameter")

        if observable_file:
            if self.observable_df is not None:
                observables.write_observable_df(self.observable_df,
                                                observable_file)
            else:
                raise error("observable")

        if visualization_file:
            if self.visualization_df is not None:
                core.write_visualization_df(self.visualization_df,
                                            visualization_file)
            else:
                raise error("visualization")

        if yaml_file:
            yaml.create_problem_yaml(sbml_file, condition_file,
                                     measurement_file, parameter_file,
                                     observable_file, yaml_file,
                                     visualization_file,
                                     relative_paths=relative_paths,)

    def get_optimization_parameters(self):
        """
        Return list of optimization parameter IDs.

        See :py:func:`petab.parameters.get_optimization_parameters`.
        """
        return parameters.get_optimization_parameters(self.parameter_df)

    def get_optimization_parameter_scales(self):
        """
        Return list of optimization parameter scaling strings.

        See :py:func:`petab.parameters.get_optimization_parameters`.
        """
        return parameters.get_optimization_parameter_scaling(self.parameter_df)

    def get_model_parameters(self):
        """See :py:func:`petab.sbml.get_model_parameters`"""
        return sbml.get_model_parameters(self.sbml_model)

    def get_observables(self, remove: bool = False):
        """
        Returns dictionary of observables definitions.

        See :py:func:`petab.assignment_rules_to_dict` for details.
        """
        warn("This function will be removed in future releases.",
             DeprecationWarning)

        return sbml.get_observables(sbml_model=self.sbml_model, remove=remove)

    def get_observable_ids(self):
        """
        Returns dictionary of observable ids.
        """
        return list(self.observable_df.index)

    def get_sigmas(self, remove: bool = False):
        """
        Return dictionary of observableId => sigma as defined in the SBML
        model.

        This does not include parameter mappings defined in the measurement
        table.
        """
        warn("This function will be removed in future releases.",
             DeprecationWarning)

        return sbml.get_sigmas(sbml_model=self.sbml_model, remove=remove)

    def get_noise_distributions(self):
        """
        See :py:func:`petab.get_noise_distributions`.
        """
        return measurements.get_noise_distributions(
            measurement_df=self.measurement_df)

    def _apply_mask(self, v: List, free: bool = True, fixed: bool = True):
        """Apply mask of only free or only fixed values.

        Parameters
        ----------
        v:
            The full vector the mask is to be applied to.
        free:
            Whether to return free parameters, i.e. parameters to estimate.
        fixed:
            Whether to return fixed parameters, i.e. parameters not to
            estimate.

        Returns
        -------
        The reduced vector with applied mask.
        """
        if not free and not fixed:
            return []
        if not free:
            return [v[ix] for ix in self.x_fixed_indices]
        if not fixed:
            return [v[ix] for ix in self.x_free_indices]
        return v

    def get_x_ids(self, free: bool = True, fixed: bool = True):
        """Generic function to get parameter ids.

        Parameters
        ----------
        free:
            Whether to return free parameters, i.e. parameters to estimate.
        fixed:
            Whether to return fixed parameters, i.e. parameters not to
            estimate.

        Returns
        -------
        The parameter IDs.
        """
        v = list(self.parameter_df.index.values)
        return self._apply_mask(v, free=free, fixed=fixed)

    @property
    def x_ids(self) -> List[str]:
        """Parameter table parameter IDs"""
        return self.get_x_ids()

    @property
    def x_free_ids(self) -> List[str]:
        """Parameter table parameter IDs, for free parameters."""
        return self.get_x_ids(fixed=False)

    @property
    def x_fixed_ids(self) -> List[str]:
        """Parameter table parameter IDs, for fixed parameters."""
        return self.get_x_ids(free=False)

    def get_x_nominal(self, free: bool = True, fixed: bool = True,
                      scaled: bool = False):
        """Generic function to get parameter nominal values.

        Parameters
        ----------
        free:
            Whether to return free parameters, i.e. parameters to estimate.
        fixed:
            Whether to return fixed parameters, i.e. parameters not to
            estimate.
        scaled:
            Whether to scale the values according to the parameter scale,
            or return them on linear scale.

        Returns
        -------
        The parameter nominal values.
        """
        v = list(self.parameter_df[NOMINAL_VALUE])
        if scaled:
            v = list(parameters.map_scale(
                v, self.parameter_df[PARAMETER_SCALE]))
        return self._apply_mask(v, free=free, fixed=fixed)

    @property
    def x_nominal(self) -> List:
        """Parameter table nominal values"""
        return self.get_x_nominal()

    @property
    def x_nominal_free(self) -> List:
        """Parameter table nominal values, for free parameters."""
        return self.get_x_nominal(fixed=False)

    @property
    def x_nominal_fixed(self) -> List:
        """Parameter table nominal values, for fixed parameters."""
        return self.get_x_nominal(free=False)

    @property
    def x_nominal_scaled(self) -> List:
        """Parameter table nominal values with applied parameter scaling"""
        return self.get_x_nominal(scaled=True)

    @property
    def x_nominal_free_scaled(self) -> List:
        """Parameter table nominal values with applied parameter scaling,
        for free parameters."""
        return self.get_x_nominal(fixed=False, scaled=True)

    @property
    def x_nominal_fixed_scaled(self) -> List:
        """Parameter table nominal values with applied parameter scaling,
        for fixed parameters."""
        return self.get_x_nominal(free=False, scaled=True)

    def get_lb(self, free: bool = True, fixed: bool = True,
               scaled: bool = False):
        """Generic function to get lower parameter bounds.

        Parameters
        ----------
        free:
            Whether to return free parameters, i.e. parameters to estimate.
        fixed:
            Whether to return fixed parameters, i.e. parameters not to
            estimate.
        scaled:
            Whether to scale the values according to the parameter scale,
            or return them on linear scale.

        Returns
        -------
        The lower parameter bounds.
        """
        v = list(self.parameter_df[LOWER_BOUND])
        if scaled:
            v = list(parameters.map_scale(
                v, self.parameter_df[PARAMETER_SCALE]))
        return self._apply_mask(v, free=free, fixed=fixed)

    @property
    def lb(self) -> List:
        """Parameter table lower bounds."""
        return self.get_lb()

    @property
    def lb_scaled(self) -> List:
        """Parameter table lower bounds with applied parameter scaling"""
        return self.get_lb(scaled=True)

    def get_ub(self, free: bool = True, fixed: bool = True,
               scaled: bool = False):
        """Generic function to get upper parameter bounds.

        Parameters
        ----------
        free:
            Whether to return free parameters, i.e. parameters to estimate.
        fixed:
            Whether to return fixed parameters, i.e. parameters not to
            estimate.
        scaled:
            Whether to scale the values according to the parameter scale,
            or return them on linear scale.

        Returns
        -------
        The upper parameter bounds.
        """
        v = list(self.parameter_df[UPPER_BOUND])
        if scaled:
            v = list(parameters.map_scale(
                v, self.parameter_df[PARAMETER_SCALE]))
        return self._apply_mask(v, free=free, fixed=fixed)

    @property
    def ub(self) -> List:
        """Parameter table upper bounds"""
        return self.get_ub()

    @property
    def ub_scaled(self) -> List:
        """Parameter table upper bounds with applied parameter scaling"""
        return self.get_ub(scaled=True)

    @property
    def x_free_indices(self) -> List[int]:
        """Parameter table estimated parameter indices."""
        estimated = list(self.parameter_df[ESTIMATE])
        return [j for j, val in enumerate(estimated) if val != 0]

    @property
    def x_fixed_indices(self) -> List[int]:
        """Parameter table non-estimated parameter indices."""
        estimated = list(self.parameter_df[ESTIMATE])
        return [j for j, val in enumerate(estimated) if val == 0]

    def get_simulation_conditions_from_measurement_df(self):
        """See petab.get_simulation_conditions"""
        return measurements.get_simulation_conditions(self.measurement_df)

    def get_optimization_to_simulation_parameter_mapping(
            self,
            warn_unmapped: bool = True,
            scaled_parameters: bool = False,
            allow_timepoint_specific_numeric_noise_parameters:
            bool = False,
    ):
        """
        See get_simulation_to_optimization_parameter_mapping.
        """
        return parameter_mapping\
            .get_optimization_to_simulation_parameter_mapping(
                self.condition_df,
                self.measurement_df,
                self.parameter_df,
                self.observable_df,
                self.sbml_model,
                warn_unmapped=warn_unmapped,
                scaled_parameters=scaled_parameters,
                allow_timepoint_specific_numeric_noise_parameters=  # noqa: E251,E501
                allow_timepoint_specific_numeric_noise_parameters
            )

    def create_parameter_df(self, *args, **kwargs):
        """Create a new PEtab parameter table

        See :py:func:`create_parameter_df`.
        """
        return parameters.create_parameter_df(
            self.sbml_model,
            self.condition_df,
            self.observable_df,
            self.measurement_df,
            *args, **kwargs)

    def sample_parameter_startpoints(self, n_starts: int = 100):
        """Create starting points for optimization

        See :py:func:`petab.sample_parameter_startpoints`.
        """
        return sampling.sample_parameter_startpoints(
            self.parameter_df, n_starts=n_starts)


def get_default_condition_file_name(model_name: str, folder: str = ''):
    """Get file name according to proposed convention"""
    warn("This function will be removed in future releases. ",
         DeprecationWarning)

    return os.path.join(folder, f"experimentalCondition_{model_name}.tsv")


def get_default_measurement_file_name(model_name: str, folder: str = ''):
    """Get file name according to proposed convention"""
    warn("This function will be removed in future releases. ",
         DeprecationWarning)

    return os.path.join(folder, f"measurementData_{model_name}.tsv")


def get_default_parameter_file_name(model_name: str, folder: str = ''):
    """Get file name according to proposed convention"""
    warn("This function will be removed in future releases. ",
         DeprecationWarning)

    return os.path.join(folder, f"parameters_{model_name}.tsv")


def get_default_sbml_file_name(model_name: str, folder: str = ''):
    """Get file name according to proposed convention"""
    warn("This function will be removed in future releases. ",
         DeprecationWarning)

    return os.path.join(folder, f"model_{model_name}.xml")<|MERGE_RESOLUTION|>--- conflicted
+++ resolved
@@ -344,19 +344,12 @@
             visualization_file: Visualization table destination
             observable_file: Observables table destination
             yaml_file: YAML file destination
-<<<<<<< HEAD
-            relative_paths:
-                whether all paths in the YAML file should be relative to the
-                location of the YAML file. If `False`, then paths
-                are left unchanged.
-=======
             prefix_path: Specify a prefix to all paths, to avoid specifying the
             prefix for all paths individually. NB: the prefix is added to paths
             before `relative_paths` is handled.
             relative_paths: whether all paths in the YAML file should be
             relative to the location of the YAML file. If `False`, then paths
             are left unchanged.
->>>>>>> 63676b71
 
         Raises:
             ValueError:
