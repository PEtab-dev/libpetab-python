--- conflicted
+++ resolved
@@ -538,7 +538,6 @@
                 raise error("mapping")
 
         if yaml_file:
-<<<<<<< HEAD
             yaml.create_problem_yaml(
                 sbml_files=sbml_file,
                 condition_files=condition_file,
@@ -550,13 +549,6 @@
                 relative_paths=relative_paths,
                 mapping_file=mapping_file,
             )
-=======
-            yaml.create_problem_yaml(model_file, condition_file,
-                                     measurement_file, parameter_file,
-                                     observable_file, yaml_file,
-                                     visualization_file,
-                                     relative_paths=relative_paths,)
->>>>>>> f4a68647
 
     def get_optimization_parameters(self):
         """
