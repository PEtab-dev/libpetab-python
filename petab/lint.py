"""Deprecated module for linting PEtab files.

Use petab.v1.lint instead.
"""

from petab import _deprecated_import_v1
from petab.v1.lint import *  # noqa: F403, F401, E402

<<<<<<< HEAD
import petab

from . import core, measurements, parameters
from .C import *  # noqa: F403
from .math import sympify_petab
from .models import Model

logger = logging.getLogger(__name__)
__all__ = [
    "assert_all_parameters_present_in_parameter_df",
    "assert_measured_observables_defined",
    "assert_measurement_experiments_present_in_experiment_table",
    "assert_measurements_not_null",
    "assert_measurements_numeric",
    "assert_model_parameters_in_condition_or_parameter_table",
    "assert_no_leading_trailing_whitespace",
    "assert_noise_distributions_valid",
    "assert_parameter_bounds_are_numeric",
    "assert_parameter_estimate_is_boolean",
    "assert_parameter_id_is_string",
    "assert_parameter_prior_parameters_are_valid",
    "assert_parameter_prior_type_is_valid",
    "assert_parameter_scale_is_valid",
    "assert_unique_observable_ids",
    "assert_unique_parameter_ids",
    "check_condition_df",
    "check_ids",
    "check_measurement_df",
    "check_observable_df",
    "check_parameter_bounds",
    "check_parameter_df",
    "condition_table_is_parameter_free",
    "get_non_unique",
    "is_scalar_float",
    "is_valid_identifier",
    "lint_problem",
    "measurement_table_has_observable_parameter_numeric_overrides",
    "measurement_table_has_timepoint_specific_mappings",
    "observable_table_has_nontrivial_noise_formula",
]


def _check_df(df: pd.DataFrame, req_cols: Iterable, name: str) -> None:
    """Check if given columns are present in DataFrame

    Arguments:
        df: Dataframe to check
        req_cols: Column names which have to be present
        name: Name of the DataFrame to be included in error message

    Raises:
          AssertionError: if a column is missing
    """
    if missing_cols := set(req_cols) - set(df.columns.values):
        raise AssertionError(
            f"DataFrame {name} requires the columns {missing_cols}."
        )


def assert_no_leading_trailing_whitespace(
    names_list: Iterable[str], name: str
) -> None:
    """Check that there is no trailing whitespace in elements of Iterable

    Arguments:
        names_list: strings to check for whitespace
        name: name of `names_list` for error messages

    Raises:
        AssertionError: if there is trailing whitespace
    """
    r = re.compile(r"(?:^\s)|(?:\s$)")
    for i, x in enumerate(names_list):
        if isinstance(x, str) and r.search(x):
            raise AssertionError(f"Whitespace around {name}[{i}] = '{x}'.")


def check_condition_df(
    df: pd.DataFrame,
    model: Optional[Model] = None,
    observable_df: Optional[pd.DataFrame] = None,
    mapping_df: Optional[pd.DataFrame] = None,
) -> None:
    """Run sanity checks on PEtab condition table

    Arguments:
        df: PEtab condition DataFrame
        model: Model for additional checking of parameter IDs
        observable_df: PEtab observables DataFrame
        mapping_df: PEtab mapping DataFrame

    Raises:
        AssertionError: in case of problems
    """
    # Check required columns are present
    req_cols = []
    _check_df(df, req_cols, "condition")

    # Check for correct index
    if df.index.name != CONDITION_ID:
        raise AssertionError(
            f"Condition table has wrong index {df.index.name}."
            f"expected {CONDITION_ID}."
        )

    check_ids(df.index.values, kind="condition")

    if not df.index.is_unique:
        raise AssertionError(
            "Non-unique condition IDs: "
            f"{df.index.values[df.index.duplicated()]}"
        )

    for column_name in req_cols:
        if not np.issubdtype(df[column_name].dtype, np.number):
            assert_no_leading_trailing_whitespace(
                df[column_name].values, column_name
            )

    if model is not None:
        allowed_cols = set(model.get_valid_ids_for_condition_table())
        if observable_df is not None:
            allowed_cols |= set(
                petab.get_output_parameters(
                    model=model,
                    observable_df=observable_df,
                    mapping_df=mapping_df,
                )
            )
        if mapping_df is not None:
            allowed_cols |= set(mapping_df.index.values)
        for column_name in df.columns:
            if (
                column_name != CONDITION_NAME
                and column_name not in allowed_cols
            ):
                raise AssertionError(
                    "Condition table contains column for unknown entity '"
                    f"{column_name}'."
                )


def check_measurement_df(
    df: pd.DataFrame, observable_df: Optional[pd.DataFrame] = None
) -> None:
    """Run sanity checks on PEtab measurement table

    Arguments:
        df: PEtab measurement DataFrame
        observable_df: PEtab observable DataFrame for checking if measurements
            are compatible with observable transformations.

    Raises:
        AssertionError, ValueError: in case of problems
    """
    _check_df(df, MEASUREMENT_DF_REQUIRED_COLS, "measurement")

    for column_name in MEASUREMENT_DF_REQUIRED_COLS:
        if not np.issubdtype(df[column_name].dtype, np.number):
            assert_no_leading_trailing_whitespace(
                df[column_name].values, column_name
            )

    for column_name in MEASUREMENT_DF_OPTIONAL_COLS:
        if column_name in df and not np.issubdtype(
            df[column_name].dtype, np.number
        ):
            assert_no_leading_trailing_whitespace(
                df[column_name].values, column_name
            )

    if observable_df is not None:
        assert_measured_observables_defined(df, observable_df)
        measurements.assert_overrides_match_parameter_count(df, observable_df)

        if OBSERVABLE_TRANSFORMATION in observable_df:
            # Check for positivity of measurements in case of
            #  log-transformation
            assert_unique_observable_ids(observable_df)
            # If the above is not checked, in the following loop
            # trafo may become a pandas Series
            for measurement, obs_id in zip(df[MEASUREMENT], df[OBSERVABLE_ID]):
                trafo = observable_df.loc[obs_id, OBSERVABLE_TRANSFORMATION]
                if measurement <= 0.0 and trafo in [LOG, LOG10]:
                    raise ValueError(
                        "Measurements with observable "
                        f"transformation {trafo} must be "
                        f"positive, but {measurement} <= 0."
                    )

    assert_measurements_not_null(df)
    assert_measurements_numeric(df)


def check_parameter_df(
    df: pd.DataFrame,
    model: Optional[Model] = None,
    observable_df: Optional[pd.DataFrame] = None,
    measurement_df: Optional[pd.DataFrame] = None,
    condition_df: Optional[pd.DataFrame] = None,
    mapping_df: Optional[pd.DataFrame] = None,
) -> None:
    """Run sanity checks on PEtab parameter table

    Arguments:
        df: PEtab parameter DataFrame
        model: Model for additional checking of parameter IDs
        observable_df: PEtab observable table for additional checks
        measurement_df: PEtab measurement table for additional checks
        condition_df: PEtab condition table for additional checks
        mapping_df: PEtab mapping table for additional checks

    Raises:
        AssertionError: in case of problems
    """
    _check_df(df, PARAMETER_DF_REQUIRED_COLS[1:], "parameter")

    if df.index.name != PARAMETER_ID:
        raise AssertionError(
            f"Parameter table has wrong index {df.index.name}."
            f"expected {PARAMETER_ID}."
        )

    check_ids(df.index.values, kind="parameter")

    for column_name in PARAMETER_DF_REQUIRED_COLS[1:]:  # 0 is PARAMETER_ID
        if not np.issubdtype(df[column_name].dtype, np.number):
            assert_no_leading_trailing_whitespace(
                df[column_name].values, column_name
            )

    # nominal value is generally optional, but required if any for any
    #  parameter estimate != 1
    non_estimated_par_ids = list(
        df.index[
            (df[ESTIMATE] != 1)
            | (
                pd.api.types.is_string_dtype(df[ESTIMATE])
                and df[ESTIMATE] != "1"
            )
        ]
    )
    if non_estimated_par_ids:
        if NOMINAL_VALUE not in df:
            raise AssertionError(
                "Parameter table contains parameters "
                f"{non_estimated_par_ids} that are not "
                "specified to be estimated, "
                f"but column {NOMINAL_VALUE} is missing."
            )
        try:
            df.loc[non_estimated_par_ids, NOMINAL_VALUE].apply(float)
        except ValueError as e:
            raise AssertionError(
                f"Expected numeric values for `{NOMINAL_VALUE}` in parameter "
                "table for all non-estimated parameters."
            ) from e

    assert_parameter_id_is_string(df)
    assert_parameter_scale_is_valid(df)
    assert_parameter_bounds_are_numeric(df)
    assert_parameter_estimate_is_boolean(df)
    assert_unique_parameter_ids(df)
    check_parameter_bounds(df)
    assert_parameter_prior_type_is_valid(df)

    if model and measurement_df is not None and condition_df is not None:
        assert_all_parameters_present_in_parameter_df(
            df, model, observable_df, measurement_df, condition_df, mapping_df
        )


def check_observable_df(observable_df: pd.DataFrame) -> None:
    """Check validity of observable table

    Arguments:
        observable_df: PEtab observable DataFrame

    Raises:
        AssertionError: in case of problems
    """
    _check_df(observable_df, OBSERVABLE_DF_REQUIRED_COLS[1:], "observable")

    check_ids(observable_df.index.values, kind="observable")

    for column_name in OBSERVABLE_DF_REQUIRED_COLS[1:]:
        if not np.issubdtype(observable_df[column_name].dtype, np.number):
            assert_no_leading_trailing_whitespace(
                observable_df[column_name].values, column_name
            )

    for column_name in OBSERVABLE_DF_OPTIONAL_COLS:
        if column_name in observable_df and not np.issubdtype(
            observable_df[column_name].dtype, np.number
        ):
            assert_no_leading_trailing_whitespace(
                observable_df[column_name].values, column_name
            )

    assert_noise_distributions_valid(observable_df)
    assert_unique_observable_ids(observable_df)

    # Check that formulas are parsable
    for row in observable_df.itertuples():
        obs = getattr(row, OBSERVABLE_FORMULA)
        try:
            sympify_petab(obs)
        except sp.SympifyError as e:
            raise AssertionError(
                f"Cannot parse expression '{obs}' "
                f"for observable {row.Index}: {e}"
            ) from e

        noise = getattr(row, NOISE_FORMULA)
        try:
            sympified_noise = sympify_petab(noise)
            if sympified_noise is None or (
                sympified_noise.is_Number and not sympified_noise.is_finite
            ):
                raise AssertionError(
                    f"No or non-finite {NOISE_FORMULA} "
                    f"given for observable {row.Index}."
                )
        except sp.SympifyError as e:
            raise AssertionError(
                f"Cannot parse expression '{noise}' "
                f"for noise model for observable "
                f"{row.Index}: {e}"
            ) from e


def assert_all_parameters_present_in_parameter_df(
    parameter_df: pd.DataFrame,
    model: Model,
    observable_df: pd.DataFrame,
    measurement_df: pd.DataFrame,
    condition_df: pd.DataFrame,
    mapping_df: pd.DataFrame = None,
) -> None:
    """Ensure all required parameters are contained in the parameter table
    with no additional ones

    Arguments:
        parameter_df: PEtab parameter DataFrame
        model: model
        observable_df: PEtab observable table
        measurement_df: PEtab measurement table
        condition_df: PEtab condition table
        mapping_df: PEtab mapping table for additional checks

    Raises:
        AssertionError: in case of problems
    """
    required = parameters.get_required_parameters_for_parameter_table(
        model=model,
        condition_df=condition_df,
        observable_df=observable_df,
        measurement_df=measurement_df,
        mapping_df=mapping_df,
    )

    allowed = parameters.get_valid_parameters_for_parameter_table(
        model=model,
        condition_df=condition_df,
        observable_df=observable_df,
        measurement_df=measurement_df,
        mapping_df=mapping_df,
    )

    actual = set(parameter_df.index)
    missing = required - actual
    extraneous = actual - allowed

    # missing parameters might be present under a different name based on
    # the mapping table
    if missing and mapping_df is not None:
        model_to_petab_mapping = {}
        for map_from, map_to in zip(
            mapping_df.index.values, mapping_df[MODEL_ENTITY_ID]
        ):
            if map_to in model_to_petab_mapping:
                model_to_petab_mapping[map_to].append(map_from)
            else:
                model_to_petab_mapping[map_to] = [map_from]
        missing = {
            missing_id
            for missing_id in missing
            if missing_id not in model_to_petab_mapping
            or all(
                mapping_parameter not in actual
                for mapping_parameter in model_to_petab_mapping[missing_id]
            )
        }

    if missing:
        raise AssertionError(
            "Missing parameter(s) in the model or the "
            "parameters table: " + str(missing)
        )

    if extraneous:
        raise AssertionError(
            "Extraneous parameter(s) in parameter table: " + str(extraneous)
        )


def assert_measured_observables_defined(
    measurement_df: pd.DataFrame, observable_df: pd.DataFrame
) -> None:
    """Check if all observables in the measurement table have been defined in
    the observable table

    Arguments:
        measurement_df: PEtab measurement table
        observable_df: PEtab observable table

    Raises:
        AssertionError: in case of problems
    """
    used_observables = set(measurement_df[OBSERVABLE_ID].values)
    defined_observables = set(observable_df.index.values)
    if undefined_observables := (used_observables - defined_observables):
        raise AssertionError(
            f"Observables {undefined_observables} used in "
            "measurement table but not defined in observables table."
        )


def condition_table_is_parameter_free(condition_df: pd.DataFrame) -> bool:
    """Check if all entries in the condition table are numeric
    (no parameter IDs)

    Arguments:
        condition_df: PEtab condition table

    Returns:
        ``True`` if there are no parameter overrides in the condition table,
        ``False`` otherwise.
    """
    return len(petab.get_parametric_overrides(condition_df)) == 0


def assert_parameter_id_is_string(parameter_df: pd.DataFrame) -> None:
    """
    Check if all entries in the parameterId column of the parameter table
    are string and not empty.

    Arguments:
        parameter_df: PEtab parameter DataFrame

    Raises:
        AssertionError: in case of problems
    """
    for parameter_id in parameter_df:
        if isinstance(parameter_id, str):
            if parameter_id[0].isdigit():
                raise AssertionError(
                    f"{PARAMETER_ID} {parameter_id} starts with integer."
                )
        else:
            raise AssertionError(f"Empty {PARAMETER_ID} found.")


def assert_unique_parameter_ids(parameter_df: pd.DataFrame) -> None:
    """
    Check if the parameterId column of the parameter table is unique.

    Arguments:
        parameter_df: PEtab parameter DataFrame

    Raises:
        AssertionError: in case of problems
    """
    non_unique_ids = get_non_unique(parameter_df.index)
    if len(non_unique_ids) > 0:
        raise AssertionError(
            f"Non-unique values found in the {PARAMETER_ID} column"
            " of the parameter table: " + str(non_unique_ids)
        )


def assert_parameter_scale_is_valid(parameter_df: pd.DataFrame) -> None:
    """
    Check if all entries in the parameterScale column of the parameter table
    are 'lin' for linear, 'log' for natural logarithm or 'log10' for base 10
    logarithm.

    Arguments:
        parameter_df: PEtab parameter DataFrame

    Raises:
        AssertionError: in case of problems
    """
    for parameter_scale in parameter_df[PARAMETER_SCALE]:
        if parameter_scale not in [LIN, LOG, LOG10]:
            raise AssertionError(
                f"Expected {LIN}, {LOG}, or {LOG10}, but "
                f"got {parameter_scale}."
            )


def assert_parameter_bounds_are_numeric(parameter_df: pd.DataFrame) -> None:
    """
    Check if all entries in the lowerBound and upperBound columns of the
    parameter table are numeric.

    Arguments:
        parameter_df: PEtab parameter DataFrame

    Raises:
        AssertionError: in case of problems
    """
    parameter_df[LOWER_BOUND].apply(float).all()
    parameter_df[UPPER_BOUND].apply(float).all()


def check_parameter_bounds(parameter_df: pd.DataFrame) -> None:
    """
    Check if all entries in the lowerBound are smaller than upperBound column
    in the parameter table and that bounds are positive for parameterScale
    log|log10.

    Arguments:
        parameter_df: PEtab parameter DataFrame

    Raises:
        AssertionError: in case of problems

    """
    for _, row in parameter_df.iterrows():
        if int(row[ESTIMATE]):
            if not row[LOWER_BOUND] <= row[UPPER_BOUND]:
                raise AssertionError(
                    f"{LOWER_BOUND} greater than {UPPER_BOUND} for "
                    f"{PARAMETER_ID} {row.name}."
                )
            if (row[LOWER_BOUND] < 0.0 or row[UPPER_BOUND] < 0.0) and row[
                PARAMETER_SCALE
            ] in [LOG, LOG10]:
                raise AssertionError(
                    f"Bounds for {row[PARAMETER_SCALE]} scaled parameter "
                    f"{ row.name} must be positive."
                )


def assert_parameter_prior_type_is_valid(parameter_df: pd.DataFrame) -> None:
    """Check that valid prior types have been selected

    Arguments:
        parameter_df: PEtab parameter table

    Raises:
        AssertionError: in case of invalid prior
    """
    for col in [INITIALIZATION_PRIOR_TYPE, OBJECTIVE_PRIOR_TYPE]:
        if col not in parameter_df.columns:
            continue
        for _, row in parameter_df.iterrows():
            if row[col] not in PRIOR_TYPES and not core.is_empty(row[col]):
                raise AssertionError(
                    f"{col} must be one of {PRIOR_TYPES} but is "
                    f"'{row[col]}'."
                )


def assert_parameter_prior_parameters_are_valid(
    parameter_df: pd.DataFrame,
) -> None:
    """Check that the prior parameters are valid.

    Arguments:
        parameter_df: PEtab parameter table

    Raises:
        AssertionError: in case of invalid prior parameters
    """
    prior_type_cols = [INITIALIZATION_PRIOR_TYPE, OBJECTIVE_PRIOR_TYPE]
    prior_par_cols = [
        INITIALIZATION_PRIOR_PARAMETERS,
        OBJECTIVE_PRIOR_PARAMETERS,
    ]

    # perform test for both priors
    for type_col, par_col in zip(prior_type_cols, prior_par_cols):
        # iterate over rows
        for _, row in parameter_df.iterrows():
            # get type
            if type_col not in row or core.is_empty(row[type_col]):
                type_ = PARAMETER_SCALE_UNIFORM
            else:
                type_ = row[type_col]
            # get parameters
            pars_str = row.get(par_col, "")
            with_default_parameters = [PARAMETER_SCALE_UNIFORM]
            # check if parameters are empty
            if core.is_empty(pars_str):
                if type_ not in with_default_parameters:
                    raise AssertionError(
                        f"An empty {par_col} is only permitted with "
                        f"{type_col} in {with_default_parameters}."
                    )
                # empty parameters fine
                continue
            # parse parameters
            try:
                pars = tuple(
                    float(val) for val in pars_str.split(PARAMETER_SEPARATOR)
                )
            except ValueError as e:
                raise AssertionError(
                    f"Could not parse prior parameters '{pars_str}'."
                ) from e

            # all distributions take 2 parameters
            if len(pars) != 2:
                raise AssertionError(
                    f"The prior parameters '{pars}' do not contain the "
                    "expected number of entries (currently 'par1"
                    f"{PARAMETER_SEPARATOR}par2' for all prior types)."
                )


def assert_parameter_estimate_is_boolean(parameter_df: pd.DataFrame) -> None:
    """
    Check if all entries in the estimate column of the parameter table are
    0 or 1.

    Arguments:
        parameter_df: PEtab parameter DataFrame

    Raises:
        AssertionError: in case of problems
    """
    for estimate in parameter_df[ESTIMATE]:
        if int(estimate) not in [True, False]:
            raise AssertionError(
                f"Expected 0 or 1 but got {estimate} in {ESTIMATE} column."
            )


def is_scalar_float(x: Any):
    """
    Checks whether input is a number or can be transformed into a number
    via float

    :param x:
        input
    :return:
        ``True`` if is or can be converted to number, ``False`` otherwise.
    """
    if isinstance(x, numbers.Number):
        return True
    try:
        float(x)
        return True
    except (ValueError, TypeError):
        return False


def measurement_table_has_timepoint_specific_mappings(
    measurement_df: Optional[pd.DataFrame],
    allow_scalar_numeric_noise_parameters: bool = False,
    allow_scalar_numeric_observable_parameters: bool = False,
) -> bool:
    """
    Are there time-point or replicate specific parameter assignments in the
    measurement table.

    Arguments:
        measurement_df:
            PEtab measurement table

        allow_scalar_numeric_noise_parameters:
            ignore scalar numeric assignments to noiseParameter placeholders

        allow_scalar_numeric_observable_parameters:
            ignore scalar numeric assignments to observableParameter
            placeholders

    Returns:
        True if there are time-point or replicate specific (non-numeric)
        parameter assignments in the measurement table, False otherwise.
    """
    if measurement_df is None:
        return False

    # since we edit it, copy it first
    measurement_df = copy.deepcopy(measurement_df)

    # mask numeric values
    for col, allow_scalar_numeric in [
        (OBSERVABLE_PARAMETERS, allow_scalar_numeric_observable_parameters),
        (NOISE_PARAMETERS, allow_scalar_numeric_noise_parameters),
    ]:
        if col not in measurement_df:
            continue

        measurement_df[col] = measurement_df[col].apply(str)

        if allow_scalar_numeric:
            measurement_df.loc[
                measurement_df[col].apply(is_scalar_float), col
            ] = np.nan

    grouping_cols = core.get_notnull_columns(
        measurement_df,
        [
            OBSERVABLE_ID,
            EXPERIMENT_ID,
            OBSERVABLE_PARAMETERS,
            NOISE_PARAMETERS,
        ],
    )
    grouped_df = measurement_df.groupby(grouping_cols, dropna=False)

    grouping_cols = core.get_notnull_columns(
        measurement_df,
        [
            OBSERVABLE_ID,
            EXPERIMENT_ID,
        ],
    )
    grouped_df2 = measurement_df.groupby(grouping_cols)
    # data frame has timepoint specific overrides if grouping by noise
    # parameters and observable parameters in addition to observable,
    # condition and preeq id yields more groups
    return len(grouped_df) != len(grouped_df2)


def observable_table_has_nontrivial_noise_formula(
    observable_df: Optional[pd.DataFrame],
) -> bool:
    """
    Does any observable have a noise formula that is not just a single
    parameter?

    Arguments:
        observable_df: PEtab observable table

    Returns:
        ``True`` if any noise formula does not consist of a single identifier,
        ``False`` otherwise.
    """
    if observable_df is None:
        return False

    return (
        not observable_df[NOISE_FORMULA]
        .apply(
            lambda x: is_scalar_float(x)
            or re.match(r"^[\w]+$", str(x)) is not None
        )
        .all()
    )


def measurement_table_has_observable_parameter_numeric_overrides(
    measurement_df: pd.DataFrame,
) -> bool:
    """Are there any numbers to override observable parameters?

    Arguments:
        measurement_df: PEtab measurement table

    Returns:
        ``True`` if there are any numbers to override observable/noise
        parameters, ``False`` otherwise.
    """
    if OBSERVABLE_PARAMETERS not in measurement_df:
        return False

    for _, row in measurement_df.iterrows():
        for override in measurements.split_parameter_replacement_list(
            row.get(OBSERVABLE_PARAMETERS, None)
        ):
            if isinstance(override, numbers.Number):
                return True

    return False


def assert_noise_distributions_valid(observable_df: pd.DataFrame) -> None:
    """
    Ensure that noise distributions and transformations for observables are
    valid.

    Arguments:
        observable_df: PEtab observable table

    Raises:
        AssertionError: in case of problems
    """
    if OBSERVABLE_TRANSFORMATION in observable_df:
        # check for valid values
        for trafo in observable_df[OBSERVABLE_TRANSFORMATION]:
            if trafo not in ["", *OBSERVABLE_TRANSFORMATIONS] and not (
                isinstance(trafo, numbers.Number) and np.isnan(trafo)
            ):
                raise ValueError(
                    f"Unrecognized observable transformation in observable "
                    f"table: {trafo}."
                )

    if NOISE_DISTRIBUTION in observable_df:
        for distr in observable_df[NOISE_DISTRIBUTION]:
            if distr not in ["", *NOISE_MODELS] and not (
                isinstance(distr, numbers.Number) and np.isnan(distr)
            ):
                raise ValueError(
                    f"Unrecognized noise distribution in observable "
                    f"table: {distr}."
                )


def assert_unique_observable_ids(observable_df: pd.DataFrame) -> None:
    """
    Check if the observableId column of the observable table is unique.

    Arguments:
        observable_df: PEtab observable DataFrame

    Raises:
        AssertionError: in case of problems
    """
    non_unique_ids = get_non_unique(observable_df.index)
    if len(non_unique_ids) > 0:
        raise AssertionError(
            f"Non-unique values found in the {OBSERVABLE_ID} column"
            " of the observable table: " + str(non_unique_ids)
        )


def get_non_unique(values):
    counter = Counter(values)
    return [value for (value, count) in counter.items() if count > 1]


def lint_problem(problem: "petab.Problem") -> bool:
    """Run PEtab validation on problem

    Arguments:
        problem: PEtab problem to check

    Returns:
        ``True`` if errors occurred, ``False`` otherwise
    """
    # pylint: disable=too-many-statements
    errors_occurred = False

    if problem.extensions_config:
        logger.warning(
            "Validation of PEtab extensions is not yet implemented, "
            "but the given problem uses the following extensions: "
            f"{'', ''.join(problem.extensions_config.keys())}"
        )

    # Run checks on individual files
    if problem.model is not None:
        logger.info("Checking model...")
        errors_occurred |= not problem.model.is_valid()
    else:
        logger.warning("Model not available. Skipping.")

    if problem.measurement_df is not None:
        logger.info("Checking measurement table...")
        try:
            check_measurement_df(problem.measurement_df, problem.observable_df)

            if problem.condition_df is not None:
                assert_measurement_experiments_present_in_experiment_table(
                    problem.measurement_df, problem.experiment_df
                )
        except AssertionError as e:
            logger.error(e)
            errors_occurred = True
    else:
        logger.warning("Measurement table not available. Skipping.")

    if problem.condition_df is not None:
        logger.info("Checking condition table...")
        try:
            check_condition_df(
                problem.condition_df,
                model=problem.model,
                observable_df=problem.observable_df,
                mapping_df=problem.mapping_df,
            )
        except AssertionError as e:
            logger.error(e)
            errors_occurred = True
    else:
        logger.warning("Condition table not available. Skipping.")

    if problem.observable_df is not None:
        logger.info("Checking observable table...")
        try:
            check_observable_df(problem.observable_df)
        except AssertionError as e:
            logger.error(e)
            errors_occurred = True
        if problem.model is not None:
            for obs_id in problem.observable_df.index:
                if problem.model.has_entity_with_id(obs_id):
                    logger.error(
                        f"Observable ID {obs_id} shadows model " "entity."
                    )
                    errors_occurred = True
    else:
        logger.warning("Observable table not available. Skipping.")

    if problem.parameter_df is not None:
        logger.info("Checking parameter table...")
        try:
            check_parameter_df(
                problem.parameter_df,
                problem.model,
                problem.observable_df,
                problem.measurement_df,
                problem.condition_df,
                problem.mapping_df,
            )
        except AssertionError as e:
            logger.error(e)
            errors_occurred = True
    else:
        logger.warning("Parameter table not available. Skipping.")

    if (
        problem.model is not None
        and problem.condition_df is not None
        and problem.parameter_df is not None
    ):
        try:
            assert_model_parameters_in_condition_or_parameter_table(
                problem.model,
                problem.condition_df,
                problem.parameter_df,
                problem.mapping_df,
            )
        except AssertionError as e:
            logger.error(e)
            errors_occurred = True

    if problem.visualization_df is not None:
        logger.info("Checking visualization table...")
        from petab.visualize.lint import validate_visualization_df

        errors_occurred |= validate_visualization_df(problem)
    else:
        logger.warning("Visualization table not available. Skipping.")

    if errors_occurred:
        logger.error("Not OK")
    elif (
        problem.measurement_df is None
        or problem.condition_df is None
        or problem.model is None
        or problem.parameter_df is None
        or problem.observable_df is None
    ):
        logger.warning(
            "Not all files of the PEtab problem definition could "
            "be checked."
        )
    else:
        logger.info("PEtab format check completed successfully.")

    return errors_occurred


def assert_model_parameters_in_condition_or_parameter_table(
    model: Model,
    condition_df: pd.DataFrame,
    parameter_df: pd.DataFrame,
    mapping_df: pd.DataFrame = None,
    observable_df: pd.DataFrame = None,
    measurement_df: pd.DataFrame = None,
) -> None:
    """Model parameters that are rule targets must not be present in the
    parameter table. Other parameters must only be present in either in
    parameter table or condition table columns. Check that.

    Arguments:
        parameter_df: PEtab parameter DataFrame
        model: PEtab model
        condition_df: PEtab condition table
        mapping_df: PEtab mapping table
        observable_df: PEtab observable table
        measurement_df: PEtab measurement table

    Raises:
        AssertionError: in case of problems
    """
    allowed_in_condition_cols = set(model.get_valid_ids_for_condition_table())
    if mapping_df is not None:
        allowed_in_condition_cols |= {
            from_id
            for from_id, to_id in zip(
                mapping_df.index.values, mapping_df[MODEL_ENTITY_ID]
            )
            # mapping table entities mapping to already allowed parameters
            if to_id in allowed_in_condition_cols
            # mapping table entities mapping to species
            or model.is_state_variable(to_id)
        }

    allowed_in_parameter_table = (
        parameters.get_valid_parameters_for_parameter_table(
            model=model,
            condition_df=condition_df,
            observable_df=observable_df,
            measurement_df=measurement_df,
            mapping_df=mapping_df,
        )
    )

    entities_in_condition_table = set(condition_df.columns) - {CONDITION_NAME}
    entities_in_parameter_table = set(parameter_df.index.values)

    disallowed_in_condition = {
        x
        for x in (entities_in_condition_table - allowed_in_condition_cols)
        # we only check model entities here, not output parameters
        if model.has_entity_with_id(x)
    }
    if disallowed_in_condition:
        is_or_are = "is" if len(disallowed_in_condition) == 1 else "are"
        raise AssertionError(
            f"{disallowed_in_condition} {is_or_are} not "
            "allowed to occur in condition table "
            "columns."
        )

    disallowed_in_parameters = {
        x
        for x in (entities_in_parameter_table - allowed_in_parameter_table)
        # we only check model entities here, not output parameters
        if model.has_entity_with_id(x)
    }

    if disallowed_in_parameters:
        is_or_are = "is" if len(disallowed_in_parameters) == 1 else "are"
        raise AssertionError(
            f"{disallowed_in_parameters} {is_or_are} not "
            "allowed to occur in the parameters table."
        )

    in_both = entities_in_condition_table & entities_in_parameter_table
    if in_both:
        is_or_are = "is" if len(in_both) == 1 else "are"
        raise AssertionError(
            f"{in_both} {is_or_are} present in both "
            "the condition table and the parameter table."
        )


def assert_measurement_experiments_present_in_experiment_table(
    measurement_df: pd.DataFrame, experiment_df: pd.DataFrame
) -> None:
    """Ensure that all ``experimentId``s in the measurement table exist.

    Arguments:
        measurement_df: PEtab measurement table
        experiment_df: PEtab experiment table

    Raises:
        AssertionError: in case of problems
    """
    used_experiment_ids = set(measurement_df[EXPERIMENT_ID].values)
    available_experiment_ids = set(experiment_df.index.values)
    if missing_ids := (used_experiment_ids - available_experiment_ids):
        raise AssertionError(
            "Measurement table references experiments that "
            "are not specified in the experiment table: " + str(missing_ids)
        )


def assert_measurements_not_null(
    measurement_df: pd.DataFrame,
) -> None:
    """Check whether all measurements are not null.

    Arguments:
        measurement_df:
            PEtab measurement table.

    Raises:
        AssertionError:
            Some measurement value(s) are null (missing).
    """
    if measurement_df[MEASUREMENT].isnull().any():
        raise AssertionError("Some measurement(s) are null (missing).")


def assert_measurements_numeric(
    measurement_df: pd.DataFrame,
) -> None:
    """Check whether all measurements are numeric.

    Note that null (missing) measurements are ignored.

    Arguments:
        measurement_df:
            PEtab measurement table.

    Raises:
        AssertionError:
            Some measurement value(s) are not numeric.
    """
    not_null_measurement_values = measurement_df[MEASUREMENT].dropna()
    all_measurements_are_numeric = (
        pd.to_numeric(not_null_measurement_values, errors="coerce")
        .notnull()
        .all()
    )
    if not all_measurements_are_numeric:
        raise AssertionError(
            "Some values in the `petab.C.MEASUREMENT` column of the PEtab "
            "measurements table are not numeric."
        )


def is_valid_identifier(x: str) -> bool:
    """Check whether `x` is a valid identifier

    Check whether `x` is a valid identifier for conditions, parameters,
    observables... . Identifiers may contain upper and lower case letters,
    digits and underscores, but must not start with a digit.

    Arguments:
        x: string to check

    Returns:
        ``True`` if valid, ``False`` otherwise
    """
    if pd.isna(x):
        return False

    return re.match(r"^[a-zA-Z_]\w*$", x) is not None


def check_ids(ids: Iterable[str], kind: str = "") -> None:
    """Check IDs are valid

    Arguments:
        ids: Iterable of IDs to check
        kind: Kind of IDs, for more informative error message

    Raises:
        ValueError: in case of invalid IDs
    """
    invalids = [
        (index, _id)
        for index, _id in enumerate(ids)
        if not is_valid_identifier(_id)
    ]

    if invalids:
        # The first row is the header row, and Python lists are zero-indexed,
        # hence need to add 2 for the correct line number.
        offset = 2
        error_output = "\n".join(
            [
                f"Line {index+offset}: "
                + ("Missing ID" if pd.isna(_id) else _id)
                for index, _id in invalids
            ]
        )
        raise ValueError(f"Invalid {kind} ID(s):\n{error_output}")
=======
_deprecated_import_v1(__name__)
>>>>>>> 9d2879fb
<|MERGE_RESOLUTION|>--- conflicted
+++ resolved
@@ -6,1176 +6,4 @@
 from petab import _deprecated_import_v1
 from petab.v1.lint import *  # noqa: F403, F401, E402
 
-<<<<<<< HEAD
-import petab
-
-from . import core, measurements, parameters
-from .C import *  # noqa: F403
-from .math import sympify_petab
-from .models import Model
-
-logger = logging.getLogger(__name__)
-__all__ = [
-    "assert_all_parameters_present_in_parameter_df",
-    "assert_measured_observables_defined",
-    "assert_measurement_experiments_present_in_experiment_table",
-    "assert_measurements_not_null",
-    "assert_measurements_numeric",
-    "assert_model_parameters_in_condition_or_parameter_table",
-    "assert_no_leading_trailing_whitespace",
-    "assert_noise_distributions_valid",
-    "assert_parameter_bounds_are_numeric",
-    "assert_parameter_estimate_is_boolean",
-    "assert_parameter_id_is_string",
-    "assert_parameter_prior_parameters_are_valid",
-    "assert_parameter_prior_type_is_valid",
-    "assert_parameter_scale_is_valid",
-    "assert_unique_observable_ids",
-    "assert_unique_parameter_ids",
-    "check_condition_df",
-    "check_ids",
-    "check_measurement_df",
-    "check_observable_df",
-    "check_parameter_bounds",
-    "check_parameter_df",
-    "condition_table_is_parameter_free",
-    "get_non_unique",
-    "is_scalar_float",
-    "is_valid_identifier",
-    "lint_problem",
-    "measurement_table_has_observable_parameter_numeric_overrides",
-    "measurement_table_has_timepoint_specific_mappings",
-    "observable_table_has_nontrivial_noise_formula",
-]
-
-
-def _check_df(df: pd.DataFrame, req_cols: Iterable, name: str) -> None:
-    """Check if given columns are present in DataFrame
-
-    Arguments:
-        df: Dataframe to check
-        req_cols: Column names which have to be present
-        name: Name of the DataFrame to be included in error message
-
-    Raises:
-          AssertionError: if a column is missing
-    """
-    if missing_cols := set(req_cols) - set(df.columns.values):
-        raise AssertionError(
-            f"DataFrame {name} requires the columns {missing_cols}."
-        )
-
-
-def assert_no_leading_trailing_whitespace(
-    names_list: Iterable[str], name: str
-) -> None:
-    """Check that there is no trailing whitespace in elements of Iterable
-
-    Arguments:
-        names_list: strings to check for whitespace
-        name: name of `names_list` for error messages
-
-    Raises:
-        AssertionError: if there is trailing whitespace
-    """
-    r = re.compile(r"(?:^\s)|(?:\s$)")
-    for i, x in enumerate(names_list):
-        if isinstance(x, str) and r.search(x):
-            raise AssertionError(f"Whitespace around {name}[{i}] = '{x}'.")
-
-
-def check_condition_df(
-    df: pd.DataFrame,
-    model: Optional[Model] = None,
-    observable_df: Optional[pd.DataFrame] = None,
-    mapping_df: Optional[pd.DataFrame] = None,
-) -> None:
-    """Run sanity checks on PEtab condition table
-
-    Arguments:
-        df: PEtab condition DataFrame
-        model: Model for additional checking of parameter IDs
-        observable_df: PEtab observables DataFrame
-        mapping_df: PEtab mapping DataFrame
-
-    Raises:
-        AssertionError: in case of problems
-    """
-    # Check required columns are present
-    req_cols = []
-    _check_df(df, req_cols, "condition")
-
-    # Check for correct index
-    if df.index.name != CONDITION_ID:
-        raise AssertionError(
-            f"Condition table has wrong index {df.index.name}."
-            f"expected {CONDITION_ID}."
-        )
-
-    check_ids(df.index.values, kind="condition")
-
-    if not df.index.is_unique:
-        raise AssertionError(
-            "Non-unique condition IDs: "
-            f"{df.index.values[df.index.duplicated()]}"
-        )
-
-    for column_name in req_cols:
-        if not np.issubdtype(df[column_name].dtype, np.number):
-            assert_no_leading_trailing_whitespace(
-                df[column_name].values, column_name
-            )
-
-    if model is not None:
-        allowed_cols = set(model.get_valid_ids_for_condition_table())
-        if observable_df is not None:
-            allowed_cols |= set(
-                petab.get_output_parameters(
-                    model=model,
-                    observable_df=observable_df,
-                    mapping_df=mapping_df,
-                )
-            )
-        if mapping_df is not None:
-            allowed_cols |= set(mapping_df.index.values)
-        for column_name in df.columns:
-            if (
-                column_name != CONDITION_NAME
-                and column_name not in allowed_cols
-            ):
-                raise AssertionError(
-                    "Condition table contains column for unknown entity '"
-                    f"{column_name}'."
-                )
-
-
-def check_measurement_df(
-    df: pd.DataFrame, observable_df: Optional[pd.DataFrame] = None
-) -> None:
-    """Run sanity checks on PEtab measurement table
-
-    Arguments:
-        df: PEtab measurement DataFrame
-        observable_df: PEtab observable DataFrame for checking if measurements
-            are compatible with observable transformations.
-
-    Raises:
-        AssertionError, ValueError: in case of problems
-    """
-    _check_df(df, MEASUREMENT_DF_REQUIRED_COLS, "measurement")
-
-    for column_name in MEASUREMENT_DF_REQUIRED_COLS:
-        if not np.issubdtype(df[column_name].dtype, np.number):
-            assert_no_leading_trailing_whitespace(
-                df[column_name].values, column_name
-            )
-
-    for column_name in MEASUREMENT_DF_OPTIONAL_COLS:
-        if column_name in df and not np.issubdtype(
-            df[column_name].dtype, np.number
-        ):
-            assert_no_leading_trailing_whitespace(
-                df[column_name].values, column_name
-            )
-
-    if observable_df is not None:
-        assert_measured_observables_defined(df, observable_df)
-        measurements.assert_overrides_match_parameter_count(df, observable_df)
-
-        if OBSERVABLE_TRANSFORMATION in observable_df:
-            # Check for positivity of measurements in case of
-            #  log-transformation
-            assert_unique_observable_ids(observable_df)
-            # If the above is not checked, in the following loop
-            # trafo may become a pandas Series
-            for measurement, obs_id in zip(df[MEASUREMENT], df[OBSERVABLE_ID]):
-                trafo = observable_df.loc[obs_id, OBSERVABLE_TRANSFORMATION]
-                if measurement <= 0.0 and trafo in [LOG, LOG10]:
-                    raise ValueError(
-                        "Measurements with observable "
-                        f"transformation {trafo} must be "
-                        f"positive, but {measurement} <= 0."
-                    )
-
-    assert_measurements_not_null(df)
-    assert_measurements_numeric(df)
-
-
-def check_parameter_df(
-    df: pd.DataFrame,
-    model: Optional[Model] = None,
-    observable_df: Optional[pd.DataFrame] = None,
-    measurement_df: Optional[pd.DataFrame] = None,
-    condition_df: Optional[pd.DataFrame] = None,
-    mapping_df: Optional[pd.DataFrame] = None,
-) -> None:
-    """Run sanity checks on PEtab parameter table
-
-    Arguments:
-        df: PEtab parameter DataFrame
-        model: Model for additional checking of parameter IDs
-        observable_df: PEtab observable table for additional checks
-        measurement_df: PEtab measurement table for additional checks
-        condition_df: PEtab condition table for additional checks
-        mapping_df: PEtab mapping table for additional checks
-
-    Raises:
-        AssertionError: in case of problems
-    """
-    _check_df(df, PARAMETER_DF_REQUIRED_COLS[1:], "parameter")
-
-    if df.index.name != PARAMETER_ID:
-        raise AssertionError(
-            f"Parameter table has wrong index {df.index.name}."
-            f"expected {PARAMETER_ID}."
-        )
-
-    check_ids(df.index.values, kind="parameter")
-
-    for column_name in PARAMETER_DF_REQUIRED_COLS[1:]:  # 0 is PARAMETER_ID
-        if not np.issubdtype(df[column_name].dtype, np.number):
-            assert_no_leading_trailing_whitespace(
-                df[column_name].values, column_name
-            )
-
-    # nominal value is generally optional, but required if any for any
-    #  parameter estimate != 1
-    non_estimated_par_ids = list(
-        df.index[
-            (df[ESTIMATE] != 1)
-            | (
-                pd.api.types.is_string_dtype(df[ESTIMATE])
-                and df[ESTIMATE] != "1"
-            )
-        ]
-    )
-    if non_estimated_par_ids:
-        if NOMINAL_VALUE not in df:
-            raise AssertionError(
-                "Parameter table contains parameters "
-                f"{non_estimated_par_ids} that are not "
-                "specified to be estimated, "
-                f"but column {NOMINAL_VALUE} is missing."
-            )
-        try:
-            df.loc[non_estimated_par_ids, NOMINAL_VALUE].apply(float)
-        except ValueError as e:
-            raise AssertionError(
-                f"Expected numeric values for `{NOMINAL_VALUE}` in parameter "
-                "table for all non-estimated parameters."
-            ) from e
-
-    assert_parameter_id_is_string(df)
-    assert_parameter_scale_is_valid(df)
-    assert_parameter_bounds_are_numeric(df)
-    assert_parameter_estimate_is_boolean(df)
-    assert_unique_parameter_ids(df)
-    check_parameter_bounds(df)
-    assert_parameter_prior_type_is_valid(df)
-
-    if model and measurement_df is not None and condition_df is not None:
-        assert_all_parameters_present_in_parameter_df(
-            df, model, observable_df, measurement_df, condition_df, mapping_df
-        )
-
-
-def check_observable_df(observable_df: pd.DataFrame) -> None:
-    """Check validity of observable table
-
-    Arguments:
-        observable_df: PEtab observable DataFrame
-
-    Raises:
-        AssertionError: in case of problems
-    """
-    _check_df(observable_df, OBSERVABLE_DF_REQUIRED_COLS[1:], "observable")
-
-    check_ids(observable_df.index.values, kind="observable")
-
-    for column_name in OBSERVABLE_DF_REQUIRED_COLS[1:]:
-        if not np.issubdtype(observable_df[column_name].dtype, np.number):
-            assert_no_leading_trailing_whitespace(
-                observable_df[column_name].values, column_name
-            )
-
-    for column_name in OBSERVABLE_DF_OPTIONAL_COLS:
-        if column_name in observable_df and not np.issubdtype(
-            observable_df[column_name].dtype, np.number
-        ):
-            assert_no_leading_trailing_whitespace(
-                observable_df[column_name].values, column_name
-            )
-
-    assert_noise_distributions_valid(observable_df)
-    assert_unique_observable_ids(observable_df)
-
-    # Check that formulas are parsable
-    for row in observable_df.itertuples():
-        obs = getattr(row, OBSERVABLE_FORMULA)
-        try:
-            sympify_petab(obs)
-        except sp.SympifyError as e:
-            raise AssertionError(
-                f"Cannot parse expression '{obs}' "
-                f"for observable {row.Index}: {e}"
-            ) from e
-
-        noise = getattr(row, NOISE_FORMULA)
-        try:
-            sympified_noise = sympify_petab(noise)
-            if sympified_noise is None or (
-                sympified_noise.is_Number and not sympified_noise.is_finite
-            ):
-                raise AssertionError(
-                    f"No or non-finite {NOISE_FORMULA} "
-                    f"given for observable {row.Index}."
-                )
-        except sp.SympifyError as e:
-            raise AssertionError(
-                f"Cannot parse expression '{noise}' "
-                f"for noise model for observable "
-                f"{row.Index}: {e}"
-            ) from e
-
-
-def assert_all_parameters_present_in_parameter_df(
-    parameter_df: pd.DataFrame,
-    model: Model,
-    observable_df: pd.DataFrame,
-    measurement_df: pd.DataFrame,
-    condition_df: pd.DataFrame,
-    mapping_df: pd.DataFrame = None,
-) -> None:
-    """Ensure all required parameters are contained in the parameter table
-    with no additional ones
-
-    Arguments:
-        parameter_df: PEtab parameter DataFrame
-        model: model
-        observable_df: PEtab observable table
-        measurement_df: PEtab measurement table
-        condition_df: PEtab condition table
-        mapping_df: PEtab mapping table for additional checks
-
-    Raises:
-        AssertionError: in case of problems
-    """
-    required = parameters.get_required_parameters_for_parameter_table(
-        model=model,
-        condition_df=condition_df,
-        observable_df=observable_df,
-        measurement_df=measurement_df,
-        mapping_df=mapping_df,
-    )
-
-    allowed = parameters.get_valid_parameters_for_parameter_table(
-        model=model,
-        condition_df=condition_df,
-        observable_df=observable_df,
-        measurement_df=measurement_df,
-        mapping_df=mapping_df,
-    )
-
-    actual = set(parameter_df.index)
-    missing = required - actual
-    extraneous = actual - allowed
-
-    # missing parameters might be present under a different name based on
-    # the mapping table
-    if missing and mapping_df is not None:
-        model_to_petab_mapping = {}
-        for map_from, map_to in zip(
-            mapping_df.index.values, mapping_df[MODEL_ENTITY_ID]
-        ):
-            if map_to in model_to_petab_mapping:
-                model_to_petab_mapping[map_to].append(map_from)
-            else:
-                model_to_petab_mapping[map_to] = [map_from]
-        missing = {
-            missing_id
-            for missing_id in missing
-            if missing_id not in model_to_petab_mapping
-            or all(
-                mapping_parameter not in actual
-                for mapping_parameter in model_to_petab_mapping[missing_id]
-            )
-        }
-
-    if missing:
-        raise AssertionError(
-            "Missing parameter(s) in the model or the "
-            "parameters table: " + str(missing)
-        )
-
-    if extraneous:
-        raise AssertionError(
-            "Extraneous parameter(s) in parameter table: " + str(extraneous)
-        )
-
-
-def assert_measured_observables_defined(
-    measurement_df: pd.DataFrame, observable_df: pd.DataFrame
-) -> None:
-    """Check if all observables in the measurement table have been defined in
-    the observable table
-
-    Arguments:
-        measurement_df: PEtab measurement table
-        observable_df: PEtab observable table
-
-    Raises:
-        AssertionError: in case of problems
-    """
-    used_observables = set(measurement_df[OBSERVABLE_ID].values)
-    defined_observables = set(observable_df.index.values)
-    if undefined_observables := (used_observables - defined_observables):
-        raise AssertionError(
-            f"Observables {undefined_observables} used in "
-            "measurement table but not defined in observables table."
-        )
-
-
-def condition_table_is_parameter_free(condition_df: pd.DataFrame) -> bool:
-    """Check if all entries in the condition table are numeric
-    (no parameter IDs)
-
-    Arguments:
-        condition_df: PEtab condition table
-
-    Returns:
-        ``True`` if there are no parameter overrides in the condition table,
-        ``False`` otherwise.
-    """
-    return len(petab.get_parametric_overrides(condition_df)) == 0
-
-
-def assert_parameter_id_is_string(parameter_df: pd.DataFrame) -> None:
-    """
-    Check if all entries in the parameterId column of the parameter table
-    are string and not empty.
-
-    Arguments:
-        parameter_df: PEtab parameter DataFrame
-
-    Raises:
-        AssertionError: in case of problems
-    """
-    for parameter_id in parameter_df:
-        if isinstance(parameter_id, str):
-            if parameter_id[0].isdigit():
-                raise AssertionError(
-                    f"{PARAMETER_ID} {parameter_id} starts with integer."
-                )
-        else:
-            raise AssertionError(f"Empty {PARAMETER_ID} found.")
-
-
-def assert_unique_parameter_ids(parameter_df: pd.DataFrame) -> None:
-    """
-    Check if the parameterId column of the parameter table is unique.
-
-    Arguments:
-        parameter_df: PEtab parameter DataFrame
-
-    Raises:
-        AssertionError: in case of problems
-    """
-    non_unique_ids = get_non_unique(parameter_df.index)
-    if len(non_unique_ids) > 0:
-        raise AssertionError(
-            f"Non-unique values found in the {PARAMETER_ID} column"
-            " of the parameter table: " + str(non_unique_ids)
-        )
-
-
-def assert_parameter_scale_is_valid(parameter_df: pd.DataFrame) -> None:
-    """
-    Check if all entries in the parameterScale column of the parameter table
-    are 'lin' for linear, 'log' for natural logarithm or 'log10' for base 10
-    logarithm.
-
-    Arguments:
-        parameter_df: PEtab parameter DataFrame
-
-    Raises:
-        AssertionError: in case of problems
-    """
-    for parameter_scale in parameter_df[PARAMETER_SCALE]:
-        if parameter_scale not in [LIN, LOG, LOG10]:
-            raise AssertionError(
-                f"Expected {LIN}, {LOG}, or {LOG10}, but "
-                f"got {parameter_scale}."
-            )
-
-
-def assert_parameter_bounds_are_numeric(parameter_df: pd.DataFrame) -> None:
-    """
-    Check if all entries in the lowerBound and upperBound columns of the
-    parameter table are numeric.
-
-    Arguments:
-        parameter_df: PEtab parameter DataFrame
-
-    Raises:
-        AssertionError: in case of problems
-    """
-    parameter_df[LOWER_BOUND].apply(float).all()
-    parameter_df[UPPER_BOUND].apply(float).all()
-
-
-def check_parameter_bounds(parameter_df: pd.DataFrame) -> None:
-    """
-    Check if all entries in the lowerBound are smaller than upperBound column
-    in the parameter table and that bounds are positive for parameterScale
-    log|log10.
-
-    Arguments:
-        parameter_df: PEtab parameter DataFrame
-
-    Raises:
-        AssertionError: in case of problems
-
-    """
-    for _, row in parameter_df.iterrows():
-        if int(row[ESTIMATE]):
-            if not row[LOWER_BOUND] <= row[UPPER_BOUND]:
-                raise AssertionError(
-                    f"{LOWER_BOUND} greater than {UPPER_BOUND} for "
-                    f"{PARAMETER_ID} {row.name}."
-                )
-            if (row[LOWER_BOUND] < 0.0 or row[UPPER_BOUND] < 0.0) and row[
-                PARAMETER_SCALE
-            ] in [LOG, LOG10]:
-                raise AssertionError(
-                    f"Bounds for {row[PARAMETER_SCALE]} scaled parameter "
-                    f"{ row.name} must be positive."
-                )
-
-
-def assert_parameter_prior_type_is_valid(parameter_df: pd.DataFrame) -> None:
-    """Check that valid prior types have been selected
-
-    Arguments:
-        parameter_df: PEtab parameter table
-
-    Raises:
-        AssertionError: in case of invalid prior
-    """
-    for col in [INITIALIZATION_PRIOR_TYPE, OBJECTIVE_PRIOR_TYPE]:
-        if col not in parameter_df.columns:
-            continue
-        for _, row in parameter_df.iterrows():
-            if row[col] not in PRIOR_TYPES and not core.is_empty(row[col]):
-                raise AssertionError(
-                    f"{col} must be one of {PRIOR_TYPES} but is "
-                    f"'{row[col]}'."
-                )
-
-
-def assert_parameter_prior_parameters_are_valid(
-    parameter_df: pd.DataFrame,
-) -> None:
-    """Check that the prior parameters are valid.
-
-    Arguments:
-        parameter_df: PEtab parameter table
-
-    Raises:
-        AssertionError: in case of invalid prior parameters
-    """
-    prior_type_cols = [INITIALIZATION_PRIOR_TYPE, OBJECTIVE_PRIOR_TYPE]
-    prior_par_cols = [
-        INITIALIZATION_PRIOR_PARAMETERS,
-        OBJECTIVE_PRIOR_PARAMETERS,
-    ]
-
-    # perform test for both priors
-    for type_col, par_col in zip(prior_type_cols, prior_par_cols):
-        # iterate over rows
-        for _, row in parameter_df.iterrows():
-            # get type
-            if type_col not in row or core.is_empty(row[type_col]):
-                type_ = PARAMETER_SCALE_UNIFORM
-            else:
-                type_ = row[type_col]
-            # get parameters
-            pars_str = row.get(par_col, "")
-            with_default_parameters = [PARAMETER_SCALE_UNIFORM]
-            # check if parameters are empty
-            if core.is_empty(pars_str):
-                if type_ not in with_default_parameters:
-                    raise AssertionError(
-                        f"An empty {par_col} is only permitted with "
-                        f"{type_col} in {with_default_parameters}."
-                    )
-                # empty parameters fine
-                continue
-            # parse parameters
-            try:
-                pars = tuple(
-                    float(val) for val in pars_str.split(PARAMETER_SEPARATOR)
-                )
-            except ValueError as e:
-                raise AssertionError(
-                    f"Could not parse prior parameters '{pars_str}'."
-                ) from e
-
-            # all distributions take 2 parameters
-            if len(pars) != 2:
-                raise AssertionError(
-                    f"The prior parameters '{pars}' do not contain the "
-                    "expected number of entries (currently 'par1"
-                    f"{PARAMETER_SEPARATOR}par2' for all prior types)."
-                )
-
-
-def assert_parameter_estimate_is_boolean(parameter_df: pd.DataFrame) -> None:
-    """
-    Check if all entries in the estimate column of the parameter table are
-    0 or 1.
-
-    Arguments:
-        parameter_df: PEtab parameter DataFrame
-
-    Raises:
-        AssertionError: in case of problems
-    """
-    for estimate in parameter_df[ESTIMATE]:
-        if int(estimate) not in [True, False]:
-            raise AssertionError(
-                f"Expected 0 or 1 but got {estimate} in {ESTIMATE} column."
-            )
-
-
-def is_scalar_float(x: Any):
-    """
-    Checks whether input is a number or can be transformed into a number
-    via float
-
-    :param x:
-        input
-    :return:
-        ``True`` if is or can be converted to number, ``False`` otherwise.
-    """
-    if isinstance(x, numbers.Number):
-        return True
-    try:
-        float(x)
-        return True
-    except (ValueError, TypeError):
-        return False
-
-
-def measurement_table_has_timepoint_specific_mappings(
-    measurement_df: Optional[pd.DataFrame],
-    allow_scalar_numeric_noise_parameters: bool = False,
-    allow_scalar_numeric_observable_parameters: bool = False,
-) -> bool:
-    """
-    Are there time-point or replicate specific parameter assignments in the
-    measurement table.
-
-    Arguments:
-        measurement_df:
-            PEtab measurement table
-
-        allow_scalar_numeric_noise_parameters:
-            ignore scalar numeric assignments to noiseParameter placeholders
-
-        allow_scalar_numeric_observable_parameters:
-            ignore scalar numeric assignments to observableParameter
-            placeholders
-
-    Returns:
-        True if there are time-point or replicate specific (non-numeric)
-        parameter assignments in the measurement table, False otherwise.
-    """
-    if measurement_df is None:
-        return False
-
-    # since we edit it, copy it first
-    measurement_df = copy.deepcopy(measurement_df)
-
-    # mask numeric values
-    for col, allow_scalar_numeric in [
-        (OBSERVABLE_PARAMETERS, allow_scalar_numeric_observable_parameters),
-        (NOISE_PARAMETERS, allow_scalar_numeric_noise_parameters),
-    ]:
-        if col not in measurement_df:
-            continue
-
-        measurement_df[col] = measurement_df[col].apply(str)
-
-        if allow_scalar_numeric:
-            measurement_df.loc[
-                measurement_df[col].apply(is_scalar_float), col
-            ] = np.nan
-
-    grouping_cols = core.get_notnull_columns(
-        measurement_df,
-        [
-            OBSERVABLE_ID,
-            EXPERIMENT_ID,
-            OBSERVABLE_PARAMETERS,
-            NOISE_PARAMETERS,
-        ],
-    )
-    grouped_df = measurement_df.groupby(grouping_cols, dropna=False)
-
-    grouping_cols = core.get_notnull_columns(
-        measurement_df,
-        [
-            OBSERVABLE_ID,
-            EXPERIMENT_ID,
-        ],
-    )
-    grouped_df2 = measurement_df.groupby(grouping_cols)
-    # data frame has timepoint specific overrides if grouping by noise
-    # parameters and observable parameters in addition to observable,
-    # condition and preeq id yields more groups
-    return len(grouped_df) != len(grouped_df2)
-
-
-def observable_table_has_nontrivial_noise_formula(
-    observable_df: Optional[pd.DataFrame],
-) -> bool:
-    """
-    Does any observable have a noise formula that is not just a single
-    parameter?
-
-    Arguments:
-        observable_df: PEtab observable table
-
-    Returns:
-        ``True`` if any noise formula does not consist of a single identifier,
-        ``False`` otherwise.
-    """
-    if observable_df is None:
-        return False
-
-    return (
-        not observable_df[NOISE_FORMULA]
-        .apply(
-            lambda x: is_scalar_float(x)
-            or re.match(r"^[\w]+$", str(x)) is not None
-        )
-        .all()
-    )
-
-
-def measurement_table_has_observable_parameter_numeric_overrides(
-    measurement_df: pd.DataFrame,
-) -> bool:
-    """Are there any numbers to override observable parameters?
-
-    Arguments:
-        measurement_df: PEtab measurement table
-
-    Returns:
-        ``True`` if there are any numbers to override observable/noise
-        parameters, ``False`` otherwise.
-    """
-    if OBSERVABLE_PARAMETERS not in measurement_df:
-        return False
-
-    for _, row in measurement_df.iterrows():
-        for override in measurements.split_parameter_replacement_list(
-            row.get(OBSERVABLE_PARAMETERS, None)
-        ):
-            if isinstance(override, numbers.Number):
-                return True
-
-    return False
-
-
-def assert_noise_distributions_valid(observable_df: pd.DataFrame) -> None:
-    """
-    Ensure that noise distributions and transformations for observables are
-    valid.
-
-    Arguments:
-        observable_df: PEtab observable table
-
-    Raises:
-        AssertionError: in case of problems
-    """
-    if OBSERVABLE_TRANSFORMATION in observable_df:
-        # check for valid values
-        for trafo in observable_df[OBSERVABLE_TRANSFORMATION]:
-            if trafo not in ["", *OBSERVABLE_TRANSFORMATIONS] and not (
-                isinstance(trafo, numbers.Number) and np.isnan(trafo)
-            ):
-                raise ValueError(
-                    f"Unrecognized observable transformation in observable "
-                    f"table: {trafo}."
-                )
-
-    if NOISE_DISTRIBUTION in observable_df:
-        for distr in observable_df[NOISE_DISTRIBUTION]:
-            if distr not in ["", *NOISE_MODELS] and not (
-                isinstance(distr, numbers.Number) and np.isnan(distr)
-            ):
-                raise ValueError(
-                    f"Unrecognized noise distribution in observable "
-                    f"table: {distr}."
-                )
-
-
-def assert_unique_observable_ids(observable_df: pd.DataFrame) -> None:
-    """
-    Check if the observableId column of the observable table is unique.
-
-    Arguments:
-        observable_df: PEtab observable DataFrame
-
-    Raises:
-        AssertionError: in case of problems
-    """
-    non_unique_ids = get_non_unique(observable_df.index)
-    if len(non_unique_ids) > 0:
-        raise AssertionError(
-            f"Non-unique values found in the {OBSERVABLE_ID} column"
-            " of the observable table: " + str(non_unique_ids)
-        )
-
-
-def get_non_unique(values):
-    counter = Counter(values)
-    return [value for (value, count) in counter.items() if count > 1]
-
-
-def lint_problem(problem: "petab.Problem") -> bool:
-    """Run PEtab validation on problem
-
-    Arguments:
-        problem: PEtab problem to check
-
-    Returns:
-        ``True`` if errors occurred, ``False`` otherwise
-    """
-    # pylint: disable=too-many-statements
-    errors_occurred = False
-
-    if problem.extensions_config:
-        logger.warning(
-            "Validation of PEtab extensions is not yet implemented, "
-            "but the given problem uses the following extensions: "
-            f"{'', ''.join(problem.extensions_config.keys())}"
-        )
-
-    # Run checks on individual files
-    if problem.model is not None:
-        logger.info("Checking model...")
-        errors_occurred |= not problem.model.is_valid()
-    else:
-        logger.warning("Model not available. Skipping.")
-
-    if problem.measurement_df is not None:
-        logger.info("Checking measurement table...")
-        try:
-            check_measurement_df(problem.measurement_df, problem.observable_df)
-
-            if problem.condition_df is not None:
-                assert_measurement_experiments_present_in_experiment_table(
-                    problem.measurement_df, problem.experiment_df
-                )
-        except AssertionError as e:
-            logger.error(e)
-            errors_occurred = True
-    else:
-        logger.warning("Measurement table not available. Skipping.")
-
-    if problem.condition_df is not None:
-        logger.info("Checking condition table...")
-        try:
-            check_condition_df(
-                problem.condition_df,
-                model=problem.model,
-                observable_df=problem.observable_df,
-                mapping_df=problem.mapping_df,
-            )
-        except AssertionError as e:
-            logger.error(e)
-            errors_occurred = True
-    else:
-        logger.warning("Condition table not available. Skipping.")
-
-    if problem.observable_df is not None:
-        logger.info("Checking observable table...")
-        try:
-            check_observable_df(problem.observable_df)
-        except AssertionError as e:
-            logger.error(e)
-            errors_occurred = True
-        if problem.model is not None:
-            for obs_id in problem.observable_df.index:
-                if problem.model.has_entity_with_id(obs_id):
-                    logger.error(
-                        f"Observable ID {obs_id} shadows model " "entity."
-                    )
-                    errors_occurred = True
-    else:
-        logger.warning("Observable table not available. Skipping.")
-
-    if problem.parameter_df is not None:
-        logger.info("Checking parameter table...")
-        try:
-            check_parameter_df(
-                problem.parameter_df,
-                problem.model,
-                problem.observable_df,
-                problem.measurement_df,
-                problem.condition_df,
-                problem.mapping_df,
-            )
-        except AssertionError as e:
-            logger.error(e)
-            errors_occurred = True
-    else:
-        logger.warning("Parameter table not available. Skipping.")
-
-    if (
-        problem.model is not None
-        and problem.condition_df is not None
-        and problem.parameter_df is not None
-    ):
-        try:
-            assert_model_parameters_in_condition_or_parameter_table(
-                problem.model,
-                problem.condition_df,
-                problem.parameter_df,
-                problem.mapping_df,
-            )
-        except AssertionError as e:
-            logger.error(e)
-            errors_occurred = True
-
-    if problem.visualization_df is not None:
-        logger.info("Checking visualization table...")
-        from petab.visualize.lint import validate_visualization_df
-
-        errors_occurred |= validate_visualization_df(problem)
-    else:
-        logger.warning("Visualization table not available. Skipping.")
-
-    if errors_occurred:
-        logger.error("Not OK")
-    elif (
-        problem.measurement_df is None
-        or problem.condition_df is None
-        or problem.model is None
-        or problem.parameter_df is None
-        or problem.observable_df is None
-    ):
-        logger.warning(
-            "Not all files of the PEtab problem definition could "
-            "be checked."
-        )
-    else:
-        logger.info("PEtab format check completed successfully.")
-
-    return errors_occurred
-
-
-def assert_model_parameters_in_condition_or_parameter_table(
-    model: Model,
-    condition_df: pd.DataFrame,
-    parameter_df: pd.DataFrame,
-    mapping_df: pd.DataFrame = None,
-    observable_df: pd.DataFrame = None,
-    measurement_df: pd.DataFrame = None,
-) -> None:
-    """Model parameters that are rule targets must not be present in the
-    parameter table. Other parameters must only be present in either in
-    parameter table or condition table columns. Check that.
-
-    Arguments:
-        parameter_df: PEtab parameter DataFrame
-        model: PEtab model
-        condition_df: PEtab condition table
-        mapping_df: PEtab mapping table
-        observable_df: PEtab observable table
-        measurement_df: PEtab measurement table
-
-    Raises:
-        AssertionError: in case of problems
-    """
-    allowed_in_condition_cols = set(model.get_valid_ids_for_condition_table())
-    if mapping_df is not None:
-        allowed_in_condition_cols |= {
-            from_id
-            for from_id, to_id in zip(
-                mapping_df.index.values, mapping_df[MODEL_ENTITY_ID]
-            )
-            # mapping table entities mapping to already allowed parameters
-            if to_id in allowed_in_condition_cols
-            # mapping table entities mapping to species
-            or model.is_state_variable(to_id)
-        }
-
-    allowed_in_parameter_table = (
-        parameters.get_valid_parameters_for_parameter_table(
-            model=model,
-            condition_df=condition_df,
-            observable_df=observable_df,
-            measurement_df=measurement_df,
-            mapping_df=mapping_df,
-        )
-    )
-
-    entities_in_condition_table = set(condition_df.columns) - {CONDITION_NAME}
-    entities_in_parameter_table = set(parameter_df.index.values)
-
-    disallowed_in_condition = {
-        x
-        for x in (entities_in_condition_table - allowed_in_condition_cols)
-        # we only check model entities here, not output parameters
-        if model.has_entity_with_id(x)
-    }
-    if disallowed_in_condition:
-        is_or_are = "is" if len(disallowed_in_condition) == 1 else "are"
-        raise AssertionError(
-            f"{disallowed_in_condition} {is_or_are} not "
-            "allowed to occur in condition table "
-            "columns."
-        )
-
-    disallowed_in_parameters = {
-        x
-        for x in (entities_in_parameter_table - allowed_in_parameter_table)
-        # we only check model entities here, not output parameters
-        if model.has_entity_with_id(x)
-    }
-
-    if disallowed_in_parameters:
-        is_or_are = "is" if len(disallowed_in_parameters) == 1 else "are"
-        raise AssertionError(
-            f"{disallowed_in_parameters} {is_or_are} not "
-            "allowed to occur in the parameters table."
-        )
-
-    in_both = entities_in_condition_table & entities_in_parameter_table
-    if in_both:
-        is_or_are = "is" if len(in_both) == 1 else "are"
-        raise AssertionError(
-            f"{in_both} {is_or_are} present in both "
-            "the condition table and the parameter table."
-        )
-
-
-def assert_measurement_experiments_present_in_experiment_table(
-    measurement_df: pd.DataFrame, experiment_df: pd.DataFrame
-) -> None:
-    """Ensure that all ``experimentId``s in the measurement table exist.
-
-    Arguments:
-        measurement_df: PEtab measurement table
-        experiment_df: PEtab experiment table
-
-    Raises:
-        AssertionError: in case of problems
-    """
-    used_experiment_ids = set(measurement_df[EXPERIMENT_ID].values)
-    available_experiment_ids = set(experiment_df.index.values)
-    if missing_ids := (used_experiment_ids - available_experiment_ids):
-        raise AssertionError(
-            "Measurement table references experiments that "
-            "are not specified in the experiment table: " + str(missing_ids)
-        )
-
-
-def assert_measurements_not_null(
-    measurement_df: pd.DataFrame,
-) -> None:
-    """Check whether all measurements are not null.
-
-    Arguments:
-        measurement_df:
-            PEtab measurement table.
-
-    Raises:
-        AssertionError:
-            Some measurement value(s) are null (missing).
-    """
-    if measurement_df[MEASUREMENT].isnull().any():
-        raise AssertionError("Some measurement(s) are null (missing).")
-
-
-def assert_measurements_numeric(
-    measurement_df: pd.DataFrame,
-) -> None:
-    """Check whether all measurements are numeric.
-
-    Note that null (missing) measurements are ignored.
-
-    Arguments:
-        measurement_df:
-            PEtab measurement table.
-
-    Raises:
-        AssertionError:
-            Some measurement value(s) are not numeric.
-    """
-    not_null_measurement_values = measurement_df[MEASUREMENT].dropna()
-    all_measurements_are_numeric = (
-        pd.to_numeric(not_null_measurement_values, errors="coerce")
-        .notnull()
-        .all()
-    )
-    if not all_measurements_are_numeric:
-        raise AssertionError(
-            "Some values in the `petab.C.MEASUREMENT` column of the PEtab "
-            "measurements table are not numeric."
-        )
-
-
-def is_valid_identifier(x: str) -> bool:
-    """Check whether `x` is a valid identifier
-
-    Check whether `x` is a valid identifier for conditions, parameters,
-    observables... . Identifiers may contain upper and lower case letters,
-    digits and underscores, but must not start with a digit.
-
-    Arguments:
-        x: string to check
-
-    Returns:
-        ``True`` if valid, ``False`` otherwise
-    """
-    if pd.isna(x):
-        return False
-
-    return re.match(r"^[a-zA-Z_]\w*$", x) is not None
-
-
-def check_ids(ids: Iterable[str], kind: str = "") -> None:
-    """Check IDs are valid
-
-    Arguments:
-        ids: Iterable of IDs to check
-        kind: Kind of IDs, for more informative error message
-
-    Raises:
-        ValueError: in case of invalid IDs
-    """
-    invalids = [
-        (index, _id)
-        for index, _id in enumerate(ids)
-        if not is_valid_identifier(_id)
-    ]
-
-    if invalids:
-        # The first row is the header row, and Python lists are zero-indexed,
-        # hence need to add 2 for the correct line number.
-        offset = 2
-        error_output = "\n".join(
-            [
-                f"Line {index+offset}: "
-                + ("Missing ID" if pd.isna(_id) else _id)
-                for index, _id in invalids
-            ]
-        )
-        raise ValueError(f"Invalid {kind} ID(s):\n{error_output}")
-=======
-_deprecated_import_v1(__name__)
->>>>>>> 9d2879fb
+_deprecated_import_v1(__name__)